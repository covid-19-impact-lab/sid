import os
from shutil import rmtree

import pandas as pd
from bokeh.io import export_png
from bokeh.io import output_file
from bokeh.models import Column
from bokeh.models import Div
from bokeh.models import Row
from bokeh.plotting import figure
from bokeh.plotting import save
from bokeh.plotting import show
from pandas.api.types import is_categorical
from utilities.colors import get_colors


def visualize_and_compare_models(
<<<<<<< HEAD
    data_paths, outdir_path, background_vars=["age_group", "sector"], show_layout=False,
=======
    data_paths, outdir_path, background_vars=None, show_layout=False,
>>>>>>> 08aaeba5
):
    if background_vars is None:
        background_vars = ["age_group", "sector"]

    # clean up folder
    if os.path.exists(outdir_path):
        rmtree(outdir_path)
    os.mkdir(outdir_path)

    model_to_elements = {}
    first = True
    for model_name, data_p in data_paths:
        title = f"Visualization of the Simulation Results of {_nice_str(model_name)}"
        os.mkdir(outdir_path / model_name)
        model_elements = visualize_simulation_results(
            data_path=data_p,
            background_vars=background_vars,
            outdir_path=outdir_path / model_name,
            show_layout=False,
            title=title,
        )
        model_to_elements[model_name] = model_elements
        plot_names = [
            elem.name for elem in model_elements if elem.name.startswith("plot_")
        ]
        if first:
            to_compare = set(plot_names)
            first = False
        else:
            to_compare = to_compare.intersection(plot_names)

    # create folders
    os.mkdir(outdir_path / "comparison")
    os.mkdir(outdir_path / "comparison" / "incidences")
    for var in background_vars:
        os.mkdir(outdir_path / "comparison" / "incidences" / var)
    os.mkdir(outdir_path / "comparison" / "r_zeros")

    comparison_layout = []
    for plot_name in sorted(to_compare):
        plots = []
        for model_name, elements in model_to_elements.items():
            matched = [el for el in elements if el.name == plot_name]
            assert (
                len(matched) == 1
            ), f"More than one matched for {plot_name} in {model_name}"
            p = matched[0]
            p.title.text = _nice_str(f"{plot_name[5:]} in {model_name}")
            plots.append(p)
        row = Row(*plots)
        comparison_layout.append(row)
        export_png(row, filename=outdir_path / "comparison" / f"{plot_name[5:]}.png")

    # column = Column(*comparison_layout)
    # output_file(f"{outdir_path}/comparison.html")
    # save(column, title=f"Comparisons")


def visualize_simulation_results(
    data_path, outdir_path=None, background_vars=None, show_layout=False, title=None,
):
    if background_vars is None:
        background_vars = ["age_group", "sector"]
    elif isinstance(background_vars, str):
        background_vars = [background_vars]

    title = "Visualization of the Simulation Results" if title is None else title
    data = pd.read_pickle(data_path)
    data["symptomatic_among_infectious"] = data["symptoms"].where(data["infectious"])

    plots_and_divs = _create_plots_and_divs(data=data, background_vars=background_vars)

    if outdir_path is not None:
        # empty folders
        if os.path.exists(outdir_path):
            rmtree(outdir_path)
        os.mkdir(outdir_path)
        os.mkdir(outdir_path / "incidences")
        os.mkdir(outdir_path / "r_zeros")
        for var in background_vars:
            os.mkdir(outdir_path / "incidences" / var)

        # export plots as png.
        output_file(outdir_path)
        for element in plots_and_divs:
            name = element.name
            if name.startswith("plot"):
                name = name[5:]
                export_png(element, filename=outdir_path / f"{name}.png")

        # create tex and pdf

    col = Column(*plots_and_divs)

    if outdir_path is not None:
        output_file(f"{outdir_path}/overview.html")
        save(col, title=title)

    if show_layout is True:
        show(col)

    return plots_and_divs


def _create_plots_and_divs(data, background_vars):
    infection_vars = [
        "ever_infected",
        "infectious",
        # "symptomatic_among_infectious",
        "needs_icu",
        "dead",
        "immune",
    ]
    style = {"font-size": "150%"}

    # infection rates in the general population
    inf_title = "Infection Related Rates in the Population"
    inf_title = Div(text=inf_title, style=style, name="div_inf_title")
    inf_rates = _plot_infection_rates(
        data=data, infection_vars=infection_vars, colors=get_colors("categorical", 12)
    )
    elements = [inf_title, inf_rates]

    # infection rates in subpopulations
    for groupby_var in background_vars:
        gb_title = f"Infection Related Rates by {_nice_str(groupby_var)}"
        gb_title = Div(text=gb_title, style=style, name=f"div_{groupby_var}_inf_title")
        gb_rates = _plot_rates_by_group(
            data=data,
            groupby_var=groupby_var,
            infection_vars=infection_vars,
            colors=get_colors("categorical", 12),
        )
        elements += [gb_title, *gb_rates]

        # r zeros
        r_title = f"Basic Replication Rate Overall and by {_nice_str(groupby_var)}"
        r_title = Div(text=r_title, style=style, name="div_r_title")
        r_zeros = _plot_r_zeros(data=data, groupby_var=groupby_var)
        elements += [r_title, r_zeros]
    return elements


def _plot_infection_rates(data, infection_vars, colors):
    overall_gb = data.groupby("period")
    overall_means = overall_gb[infection_vars].mean()
    title = "Infection Related Rates in the General Population"
    p = _plot_rates(means=overall_means, colors=colors, title=title)
    p.name = "plot_incidences/general"
    return p


def _plot_rates_by_group(data, groupby_var, infection_vars, colors):
    gb = data.groupby(["period", groupby_var])
    plots = []
    if is_categorical(data[groupby_var]):
        ordered = data[groupby_var].cat.ordered
        n_categories = len(data[groupby_var].cat.categories)
    else:
        ordered = False
    for i, var in enumerate(infection_vars):
        plot_colors = (
<<<<<<< HEAD
            get_colors(f"blue-red", n_categories)
=======
            get_colors(str_for_ordered[i], n_categories, skip_bright=3)
>>>>>>> 08aaeba5
            if ordered
            else colors
        )
        means = gb[var].mean().unstack()
        title = f"{_nice_str(var)} Rates by {_nice_str(groupby_var)}"
        p = _plot_rates(means=means, colors=plot_colors, title=title)
        p.name = f"plot_incidences/{groupby_var}/{var}_rate"
        plots.append(p)
    return plots


def _plot_r_zeros(data, groupby_var=None):
    r_colors = ["black"]
    if is_categorical(data[groupby_var]):
        n_categories = len(data[groupby_var].cat.categories)
        if data[groupby_var].cat.ordered:
            r_colors += get_colors("red", n_categories)
        else:
            r_colors += get_colors("categorical", n_categories)
    else:
        r_colors += get_colors("categorical", 12)

    gb = data.groupby("period")
    overall_r_zeros = gb.apply(_calc_r_zero).to_frame(name="overall")
    gb = data.groupby(["period", groupby_var])
    group_r_zeros = gb.apply(_calc_r_zero).unstack()

    to_plot = pd.merge(
        overall_r_zeros, group_r_zeros, left_index=True, right_index=True
    )
    p = _plot_rates(
        to_plot,
        colors=r_colors,
        title=f"Basic Replication Rate by {_nice_str(groupby_var)}",
    )
    p.name = f"plot_r_zeros/{groupby_var}"
    return p


def _plot_rates(means, title, colors):
    """Plot the rates over time.

    Args:
        means (DataFrame):
            the index are the x values, the values the y values.
            every column is plotted as a separate line.
        colors (list): full color palette
        title (str): plot title.

    """
    p = figure(tools=[], plot_height=300, plot_width=600, title=title,)
    for var, color in zip(means, colors[: len(means.columns)]):
        rates = means[var]
        p.line(
            x=rates.index, y=rates, line_width=2.0, legend_label=var, line_color=color,
        )
    if means.columns.name is not None:
        p.legend.title = _nice_str(means.columns.name)
    p = _style(p)
    return p


def _style(p):
    gray = "#808080"
    p.outline_line_color = None
    p.xgrid.visible = False
    p.ygrid.visible = False
    p.axis.minor_tick_line_color = None
    p.axis.axis_line_color = gray
    p.axis.major_label_text_color = gray
    p.axis.major_tick_line_color = gray
    p.legend.border_line_alpha = 0.0
    p.legend.background_fill_alpha = 0.0
    p.legend.location = "top_left"
    p.legend.title_text_font_style = "normal"
    if len(p.legend.items) < 2:
        p.legend.visible = False
    # p.legend.label_text_color = gray
    # p.title.text_color= gray
    return p


def _calc_r_zero(df, n_periods=1):
    pop_of_interest = df[df["cd_infectious_false"] >= -n_periods]
    r_zero = pop_of_interest["infection_counter"].mean()
    return r_zero


def _nice_str(s):
    return s.replace("_", " ").title()<|MERGE_RESOLUTION|>--- conflicted
+++ resolved
@@ -15,11 +15,7 @@
 
 
 def visualize_and_compare_models(
-<<<<<<< HEAD
     data_paths, outdir_path, background_vars=["age_group", "sector"], show_layout=False,
-=======
-    data_paths, outdir_path, background_vars=None, show_layout=False,
->>>>>>> 08aaeba5
 ):
     if background_vars is None:
         background_vars = ["age_group", "sector"]
@@ -182,11 +178,7 @@
         ordered = False
     for i, var in enumerate(infection_vars):
         plot_colors = (
-<<<<<<< HEAD
             get_colors(f"blue-red", n_categories)
-=======
-            get_colors(str_for_ordered[i], n_categories, skip_bright=3)
->>>>>>> 08aaeba5
             if ordered
             else colors
         )
