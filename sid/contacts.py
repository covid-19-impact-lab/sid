import numpy as np
import pandas as pd
from numba import njit
from numba.typed import List as NumbaList

from sid.config import DTYPE_INDEX
from sid.config import DTYPE_N_CONTACTS
from sid.shared import factorize_assortative_variables


def calculate_contacts(contact_models, contact_policies, states, params, period):
    """Calculate number of contacts of different types.

    Args:
        contact_models (dict): See :ref:`contact_models`.
        contact_policies (dict): See :ref:`policies`.
        states (pandas.DataFrame): See :ref:`states`.
        params (pandas.DataFrame): See :ref:`params`.
        period (int): Period of the model.

    Returns:
        contacts (pandas.DataFrame): DataFrame with one column per contact type.

    """
    contact_types = sorted({mod["contact_type"] for mod in contact_models.values()})
    contacts = pd.DataFrame(data=0, index=states.index, columns=contact_types)
    for model_name, model in contact_models.items():
        loc = model.get("loc", params.index)
        func = model["model"]
        cont = func(states, params.loc[loc], period)

        if model_name in contact_policies:
            cp = contact_policies[model_name]
            if cp["start"] <= period <= cp["end"] and cp["is_active"](states):
                cont *= cp["multiplier"]

        contacts[model["contact_type"]] += cont

    for contact_type in contact_types:
        contacts[contact_type] = _sum_preserving_round(
            contacts[contact_type].to_numpy()
        ).astype(DTYPE_N_CONTACTS)

    return contacts


def calculate_infections(states, contacts, params, indexer, group_probs, seed):
    """Calculate infections from contacts.

    This function mainly converts the relevant parts from states and contacts into
    numpy arrays or other objects that are supported in numba nopython mode and
    then calls ``calculate_infections_numba``.

    Args:
        states (pandas.DataFrame): see :ref:`states`.
        contacts (pandas.DataFrame): One column per contact_type. Same index as states.
        params (pandas.DataFrame): See :ref:`params`.
        indexer (numba.typed.List): The i_th entry are the indices of the i_th group.
        group_probs (numpy.ndarray): group_probs (numpy.ndarray): Array of shape
            n_group, n_groups. probs[i, j] is the probability that an individual from
            group i meets someone from group j.
        seed (itertools.count): Seed counter to control randomness.

    Returns:
        infected_sr (pd.Series): Boolean Series that is True for newly infected people.
        states (pandas.DataFrame): Copy of states with updated immune column.

    """
    states = states.copy()
    infectious = states["infectious"].to_numpy(copy=True)
    immune = states["immune"].to_numpy(copy=True)
    group_codes = states["group_codes"].to_numpy()

    infected_sr = pd.Series(index=states.index, data=0)

    for contact_type in contacts.columns:
        cont = contacts[contact_type].to_numpy(copy=True)
        infect_prob = params.loc[("infection_prob", contact_type), "value"]
        infected, infection_counter, immune, missed = _calculate_infections_numba(
            cont,
            infectious,
            immune,
            group_codes,
            group_probs,
            indexer,
            infect_prob,
            next(seed),
        )
        infected_sr += infected
        states["infection_counter"] += infection_counter
        states[f"missed_{contact_type}"] = missed

    states["immune"] = immune
    infected_sr = infected_sr.astype(bool)

    return infected_sr, states


@njit
def _calculate_infections_numba(
    contacts,
    infectious,
    immune,
    group_codes,
    group_probabilities,
    indexer,
    infection_prob,
    seed,
):
    """Match people, draw if they get infected and record who infected whom.

    Args:
        contacts (numpy.ndarray): 1-D integer array with number of contacts per
            individual. This is only for one contact type.
        infectious (numpy.ndarray): 1-D boolean array that indicates if a person is
            infectious. This is not changed after an infection.
        immune (numpy.ndarray): 1-D boolean array that indicates if a person is immune.
        group_codes (numpy.ndarray): 1-D integer array with the index of the group used
            in the first stage of matching.
        group_probabilities (numpy.ndarray): Array of shape n_group, n_groups. probs[i,
            j] is the probability that an individual from group i meets someone from
            group j.
        indexer (numba.typed.List): The i_th entry are the indices of the i_th group.
        infection_prob (float): Probability of infection for the contact type.
        seed (int): Seed value to control randomness.

    Returns:
        infected (numpy.ndarray): 1d boolean array that is True for individuals who got
            newly infected.
        infection_counter (numpy.ndarray): 1d integer array
        immune (numpy.ndarray): 1-D boolean array that indicates if a person is immune.
        missed (numpy.ndarray): 1d integer array with missed contacts. Same length as
            contacts.

    """
    np.random.seed(seed)

    n_observations = len(contacts)
    infected = np.zeros_like(contacts)
    infection_counter = np.zeros_like(contacts)
    groups = np.arange(len(group_probabilities))

    infection_events = np.array([True, False])
    infection_prob = np.array([infection_prob, 1 - infection_prob])

<<<<<<< HEAD
    # it is important not to loop over contacts directly, because contacts is changed
    # in place during the loop
    for i in range(n_obs):
=======
    # Loop over each individual and get the probabilities for meeting another group
    # which depend on the individual's group.
    for i in range(n_observations):
>>>>>>> 2b7305ee
        n_contacts = contacts[i]
        group_i = group_codes[i]
        group_probs_i = group_probabilities[group_i]

        # Loop over each contact the individual has, sample the contact's group and
        # compute the sum of possible contacts in this group.
        for _ in range(n_contacts):
            contact_takes_place = True
            group_j = _choose_one_element(groups, weights=group_probs_i)
            choice_indices = indexer[group_j]
            contacts_j = contacts[choice_indices]
            contacts_sum_j = contacts_j.sum()

            # If no individual in the contacted group can have another contact, no
            # meeting takes place.
            if contacts_sum_j == 0:
                contact_takes_place = False

            # If a contact is possible, sample the index of the contact. If the contact
            # is the individual itself, no contact takes place.
            else:
                p = contacts_j / contacts_sum_j
                j = _choose_one_element(choice_indices, weights=p)
                if i == j:
                    contact_takes_place = False

            # If a contact takes place, find out whether one individual got infected.
            if contact_takes_place:
                contacts[i] -= 1
                contacts[j] -= 1

                if infectious[i] and not immune[j]:
                    is_infection = _choose_one_element(
                        infection_events, weights=infection_prob
                    )
                    if is_infection:
                        infection_counter[i] += 1
                        infected[j] = 1
                        immune[j] = True

                elif infectious[j] and not immune[i]:
                    is_infection = _choose_one_element(
                        infection_events, weights=infection_prob
                    )
                    if is_infection:
                        infection_counter[j] += 1
                        infected[i] = 1
                        immune[i] = True

    missed = contacts

    return infected, infection_counter, immune, missed


@njit
def _choose_one_element(a, weights):
    """Return an element of choices.

    This function does the same as :func:`numpy.random.choice`, but is way faster.

    :func:`numpy.argmax` returns the first index for multiple maximum values.

    Args:
        a (numpy.ndarray): 1d array of choices
        weights (numpy.ndarray): 1d array of weights.

    Returns:
        choice (int): An element of a.

    Example:
        >>> chosen = _choose_one_element(np.arange(3), np.array([0.2, 0.3, 0.5]))
        >>> assert isinstance(chosen, int)

    """
    cdf = weights.cumsum()
    u = np.random.uniform(0, 1)
    index = (u < cdf).argmax()

    return a[index]


def create_group_indexer(states, assort_by):
    """Create the group indexer.

    The indexer is a list where the positions correspond to the group number defined by
    assortative variables. The values inside the list are one-dimensional integer arrays
    containing the indices of states belonging to the group.

    If there are no assortative variables, all individuals are assigned to a single
    group with code 0 and the indexer is a list where the first position contains all
    indices of states.

    For efficiency reasons, we assign each group a number instead of identifying by
    the values of the assort_by variables directly.

    Args:
        states (pandas.DataFrame): See :ref:`states`
        assort_by (list): List of variables that influence matching probabilities.

    Returns:
        indexer (numba.typed.List): The i_th entry are the indices of the i_th group.

    """
    if assort_by:
        groups = states.groupby(assort_by).groups
        _, group_codes_values = factorize_assortative_variables(states, assort_by)

        indexer = NumbaList()
        for group in group_codes_values:
            indexer.append(groups[group].to_numpy(dtype=DTYPE_INDEX))

    else:
        indexer = NumbaList()
        indexer.append(states.index.to_numpy(DTYPE_INDEX))

    return indexer


def create_group_transition_probs(states, assort_by, params):
    """Create a transition matrix for groups.

    Args:
        states (pandas.DataFrame): see :ref:`states`
        assort_by (list): List of variables that influence matching probabilities.
        params (pandas.DataFrame): See :ref:`params`

    Returns
        probs (numpy.ndarray): Array of shape n_group, n_groups. probs[i, j] is the
            probability that an individual from group i meets someone from group j.

    """
    _, group_codes_values = factorize_assortative_variables(states, assort_by)
    probs = np.ones((len(group_codes_values), len(group_codes_values)))

    if assort_by:
        same_probs = []
        other_probs = []
        for var in assort_by:
            p = params.loc[("assortative_matching", var), "value"]
            n_vals = len(states[var].unique())
            same_probs.append(p)
            other_probs.append((1 - p) / (n_vals - 1))

        for i, g_from in enumerate(group_codes_values):
            for j, g_to in enumerate(group_codes_values):
                for v, (val1, val2) in enumerate(zip(g_from, g_to)):
                    if val1 == val2:
                        probs[i, j] *= same_probs[v]
                    else:
                        probs[i, j] *= other_probs[v]

    return probs


@njit
def _sum_preserving_round(arr):
    """Round values in an array, preserving the sum as good as possible.

    The function loops over the elements of an array and collects the deviations to the
    nearest downward adjusted integer. Whenever the collected deviations reach a
    predefined threshold, +1 is added to the current element and the collected
    deviations are reduced by 1.

    Args:
        arr (numpy.ndarray): 1d numpy array.

    Returns:
        numpy.ndarray

    Example:
        >>> arr = np.full(10, 5.2)
        >>> _sum_preserving_round(arr)
        array([5., 5., 6., 5., 5., 5., 5., 6., 5., 5.])

        >>> arr = np.full(2, 1.9)
        >>> _sum_preserving_round(arr)
        array([2., 2.])

    """
    arr = arr.copy()

    threshold = 0.5
    deviation = 0

    for i in range(len(arr)):

        floor_value = int(arr[i])
        deviation += arr[i] - floor_value

        if deviation >= threshold:
            arr[i] = floor_value + 1
            deviation -= 1

        else:
            arr[i] = floor_value

    return arr<|MERGE_RESOLUTION|>--- conflicted
+++ resolved
@@ -143,15 +143,9 @@
     infection_events = np.array([True, False])
     infection_prob = np.array([infection_prob, 1 - infection_prob])
 
-<<<<<<< HEAD
-    # it is important not to loop over contacts directly, because contacts is changed
-    # in place during the loop
-    for i in range(n_obs):
-=======
     # Loop over each individual and get the probabilities for meeting another group
     # which depend on the individual's group.
     for i in range(n_observations):
->>>>>>> 2b7305ee
         n_contacts = contacts[i]
         group_i = group_codes[i]
         group_probs_i = group_probabilities[group_i]
