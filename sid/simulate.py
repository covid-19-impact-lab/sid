import itertools as it
import shutil
import warnings
from pathlib import Path

import dask.dataframe as dd
import numpy as np
import pandas as pd

from sid.config import BOOLEAN_STATE_COLUMNS
from sid.config import COUNTDOWNS
from sid.config import DTYPE_COUNTER
from sid.config import USELESS_COLUMNS
from sid.contacts import calculate_contacts
from sid.contacts import calculate_infections
from sid.contacts import create_group_indexer
from sid.contacts import create_group_transition_probs
from sid.parse_model import parse_duration
from sid.pathogenesis import draw_course_of_disease
from sid.shared import factorize_assortative_variables
from sid.update_states import update_states


def simulate(
    params,
    initial_states,
    initial_infections,
    contact_models,
    duration=None,
    contact_policies=None,
    testing_policies=None,
    seed=None,
    path=None,
):
    """Simulate the spread of an infectious disease.

    Args:
        params (pandas.DataFrame): DataFrame with parameters that influence the number
            of contacts, contagiousness and dangerousness of the disease, ... .
        initial_states (pandas.DataFrame): See :ref:`states`. Cannot contain the
            columnns "id", "date" or "period" because those are used internally. The
            index of initial_states will be used as "id".
        initial_infections (pandas.Series): Series with the same index as states with
            initial infections.
        contact_models (dict): Dictionary of dictionaries where each dictionary
            describes a channel by which contacts can be formed.
            See :ref:`contact_models`.
        duration (dict or None): Duration is a dictionary containing kwargs for
            :func:`pandas.date_range`.
        contact_policies (dict): Dict of dicts with contact. See :ref:`policies`.
        testing_policies (dict): Dict of dicts with testing policies. See
            :ref:`policies`.
<<<<<<< HEAD
=======
        duration (dict or None): Duration is a dictionary containing kwargs for
            :func:`pandas.date_range`.
>>>>>>> 68553fd0
        seed (int, optional): Seed is used as the starting point of a sequence of seeds
            used to control randomness internally.
        path (str or pathlib.Path): Path to the directory where the simulated data is
            stored.

    Returns:
        simulation_results (dask.dataframe): The simulation results in form of a long
            dask DataFrame. The DataFrame contains the states of each period (see
            :ref:`states`) and a column called infections.

    """
    output_directory = _create_output_directory(path)

    contact_policies = {} if contact_policies is None else contact_policies
    testing_policies = {} if testing_policies is None else testing_policies
    seed = it.count(np.random.randint(0, 1_000_000)) if seed is None else it.count(seed)

    _check_inputs(
        params,
        initial_states,
        initial_infections,
        contact_models,
        contact_policies,
        testing_policies,
    )

    contact_models = _sort_contact_models(contact_models)
    assort_bys = _process_assort_bys(contact_models)
    states = _process_initial_states(initial_states, assort_bys)
    duration = parse_duration(duration)

    states = draw_course_of_disease(states, params, seed)
    contact_policies = {
        key: _add_defaults_to_policy_dict(val, duration)
        for key, val in contact_policies.items()
    }
    states = update_states(states, initial_infections, params, seed)

    indexers, first_probs = _prepare_assortative_matching(
        states, assort_bys, params, contact_models
    )

    for period, date in enumerate(duration["dates"]):
        states["date"] = date
        states["period"] = np.uint16(period)

        contacts = calculate_contacts(
            contact_models, contact_policies, states, params, date
        )
        infections, states = calculate_infections(
            states, contacts, params, indexers, first_probs, seed,
        )
        states = update_states(states, infections, params, seed)

        for i, contact_model in enumerate(first_probs):
            states[contact_model] = contacts[:, i]
        states["infections"] = infections

        _dump_periodic_states(states, output_directory, date)

    simulation_results = _return_dask_dataframe(output_directory, assort_bys)

    return simulation_results


def _create_output_directory(path):
    """Determine the output directory for the data.

    The user can provide a path or a default path is chosen. If the user's path leads to
    an non-empty directory, it is removed and newly created.

    Args:
        path (pathlib.Path or None): Path to the output directory.

    """
    if path is not None:
        output_directory = Path(path)

        if output_directory.exists() and not output_directory.is_dir():
            raise ValueError(f"{path} is a file instead of an directory.")
        elif output_directory.exists():
            shutil.rmtree(output_directory)
        else:
            pass

    else:
        current_working_directory = Path.cwd()
        folder_name = ".sid"
        if current_working_directory.joinpath(folder_name).exists():
            i = 0
            while True:
                folder_name = f".sid-{i}"
                if not current_working_directory.joinpath(folder_name).exists():
                    break
                else:
                    i += 1

        output_directory = current_working_directory / folder_name

    output_directory.mkdir(parents=True, exist_ok=True)

    return output_directory


def _sort_contact_models(contact_models):
    """Sort the contact_models.

    First we have the contact models where model["model"] != "meet_group" in
    alphabetical order. Then the ones where model["model"] == "meet_group" in
    alphabetical order.

    Args:
        contact_models (dict): see :ref:`contact_models`

    Returns:
        dict: sorted copy of contact_models.

    """
    sorted_ = sorted(
        name for name, mod in contact_models.items() if mod["model"] != "meet_group"
    )
    sorted_ += sorted(
        name for name, mod in contact_models.items() if mod["model"] == "meet_group"
    )
    return {name: contact_models[name] for name in sorted_}


def _process_assort_bys(contact_models):
    """Set default values for assort_by variables and extract them into a dict.

    Args:
        contact_models (dict): see :ref:`contact_models`

    Returns:
        assort_bys (dict): Keys are names of contact models, values are lists with the
            assort_by variables of the model.

    """
    assort_bys = {}
    for model_name, model in contact_models.items():
        assort_by = model.get("assort_by", None)
        if assort_by is None:
            warnings.warn(
                "Not specifying 'assort_by' significantly raises runtime. "
                "You can silence this warning by setting 'assort_by' to False."
                f"in contact model {model_name}"
            )
            assort_by = []
        elif not assort_by:
            assort_by = []
        elif isinstance(assort_by, str):
            assort_by = [assort_by]
        elif isinstance(assort_by, list):
            pass
        else:
            raise ValueError(
                f"'assort_by' for '{model_name}' must be False str, or list."
            )

        assort_bys[model_name] = assort_by

    return assort_bys


def _check_inputs(
    params,
    initial_states,
    initial_infections,
    contact_models,
    contact_policies,
    testing_policies,
):
    """Check the user inputs."""
    if not isinstance(params, pd.DataFrame):
        raise ValueError("params must be a DataFrame.")

    if params.index.names != ["category", "subcategory", "name"]:
        raise ValueError(
            "params must have the index levels 'category', 'subcategory' and 'name'."
        )

    cd_names = sorted(COUNTDOWNS)
    gb = params.loc[cd_names].groupby(["category", "subcategory"])
    prob_sums = gb["value"].sum()
    problematic = prob_sums[~prob_sums.between(1 - 1e-08, 1 + 1e-08)].index.tolist()
    assert (
        len(problematic) == 0
    ), f"The following countdown probabilities don't add up to 1: {problematic}"

    if not isinstance(initial_states, pd.DataFrame):
        raise ValueError("initial_states must be a DataFrame.")

    if not isinstance(initial_infections, pd.Series):
        raise ValueError("initial_infections must be a pandas Series.")

    if not initial_infections.index.equals(initial_states.index):
        raise ValueError("initial_states and initial_infections must have same index.")

    if not isinstance(contact_models, dict):
        raise ValueError("contact_models must be a dictionary.")

    for cm_name, cm in contact_models.items():
        if not isinstance(cm, dict):
            raise ValueError(f"Each contact model must be a dictionary: {cm_name}.")

    if not isinstance(contact_policies, dict):
        raise ValueError("policies must be a dictionary.")

    for name, pol in contact_policies.items():
        if not isinstance(pol, dict):
            raise ValueError(f"Each policy must be a dictionary: {name}.")
        if name not in contact_models:
            raise KeyError(
                f"contact_policy refers to non existent contact model: {name}."
            )

    if testing_policies != {}:
        raise NotImplementedError


def _prepare_assortative_matching(states, assort_bys, params, contact_models):
    """Create indexers and first stage probabilities for assortative matching.

    Args:
        states (pd.DataFrame): see :ref:`states`.
        assort_bys (dict): Keys are names of contact models, values are lists with the
            assort_by variables of the model.
        params (pd.DataFrame): see :ref:`params`.
        contact_models (dict): see :ret:`contact_models`.

    returns:
        indexers (dict): Dict of numba.Typed.List The i_th entry of the lists are the
            indices of the i_th group.
        first_probs (dict): dict of arrays of shape
            n_group, n_groups. probs[i, j] is the probability that an individual from
            group i meets someone from group j.

    """
    indexers = {}
    first_probs = {}
    for model_name, assort_by in assort_bys.items():
        indexers[model_name] = create_group_indexer(states, assort_by)
        if contact_models[model_name]["model"] != "meet_group":
            first_probs[model_name] = create_group_transition_probs(
                states, assort_by, params, model_name
            )
    return indexers, first_probs


def _add_defaults_to_policy_dict(pol_dict, duration):
    """Add defaults to a policy dictionary."""
    default = {
        "start": duration["start"],
        "end": duration["end"],
        "is_active": lambda states: True,
    }
    default.update(pol_dict)

    return default


def _process_initial_states(states, assort_bys):
    """Process the initial states given by the user.

    Args:
        states (pandas.DataFrame): The user-defined initial states.
        assort_bys (list, optional): List of variable names. Contacts are assortative
            by these variables.

    Returns:
        states (pandas.DataFrame): Processed states.

    """
    states = states.copy()

    if np.any(states.isna()):
        raise ValueError("'initial_states' are not allowed to contain NaNs.")

    # Check if all assort_by columns are categoricals. This is important to save memory.
    assort_by_variables = list(
        set(it.chain.from_iterable(a_b for a_b in assort_bys.values()))
    )
    for assort_by in assort_by_variables:
        if states[assort_by].dtype.name != "category":
            raise TypeError(
                "All 'assort_by' variables need to be pandas.Categoricals. "
                f"'{assort_by}' is not."
            )

    # Sort index for deterministic shuffling and reset index because otherwise it will
    # be dropped while writing to parquet. Parquet stores an efficient range index
    # instead.
    states = states.sort_index().reset_index()

    for col in BOOLEAN_STATE_COLUMNS:
        if col not in states.columns:
            states[col] = False

    for col in COUNTDOWNS:
        if col not in states.columns:
            states[col] = -1
        states[col] = states[col].astype(DTYPE_COUNTER)

    states["infection_counter"] = 0

    for model_name, assort_by in assort_bys.items():
        states[f"group_codes_{model_name}"], _ = factorize_assortative_variables(
            states, assort_by
        )

    return states


def _dump_periodic_states(states, output_directory, date):
    states.copy(deep=True).drop(columns=USELESS_COLUMNS).to_parquet(
        output_directory / f"{date.date()}.parquet"
    )


def _return_dask_dataframe(output_directory, assort_bys):
    """Process the simulation results.

    Args:
        output_directory (pathlib.Path): Path to output directory.

    Returns:
        df (dask.dataframe): A dask DataFrame which contains the simulation results.

    """
    assort_by_variables = list(
        set(it.chain.from_iterable(a_b for a_b in assort_bys.values()))
    )
    return dd.read_parquet(output_directory, categories=assort_by_variables)<|MERGE_RESOLUTION|>--- conflicted
+++ resolved
@@ -50,11 +50,6 @@
         contact_policies (dict): Dict of dicts with contact. See :ref:`policies`.
         testing_policies (dict): Dict of dicts with testing policies. See
             :ref:`policies`.
-<<<<<<< HEAD
-=======
-        duration (dict or None): Duration is a dictionary containing kwargs for
-            :func:`pandas.date_range`.
->>>>>>> 68553fd0
         seed (int, optional): Seed is used as the starting point of a sequence of seeds
             used to control randomness internally.
         path (str or pathlib.Path): Path to the directory where the simulated data is
