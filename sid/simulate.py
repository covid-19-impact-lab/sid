import warnings
from itertools import count

import numpy as np
import pandas as pd

from sid.config import BOOLEAN_STATE_COLUMNS
from sid.config import COUNTDOWNS
from sid.config import DTYPE_COUNTER
from sid.config import STATES_INDEX_DEFAULT_NAME
from sid.contacts import calculate_contacts
from sid.contacts import calculate_infections
from sid.contacts import create_group_indexer
from sid.contacts import create_group_transition_probs
from sid.pathogenesis import draw_course_of_disease
from sid.shared import factorize_assortative_variables
from sid.update_states import update_states


def simulate(
    params,
    initial_states,
    initial_infections,
    contact_models,
    n_periods,
    contact_policies=None,
    testing_policies=None,
    assort_by=None,
    seed=None,
):
    """Simulate the spread of an infectious disease.

    Args:
        params (pandas.DataFrame): DataFrame with parameters that influence the number
            of contacts, contagiousness and dangerousness of the disease, ... .
        initial_states (pandas.DataFrame): See :ref:`states`. Cannot contain the
            columnns "id" or "period" because those are used internally.
            The index of initial_states will be used as "id".
        initial_infections (pandas.Series): Series with the same index as states with
            initial infections.
        contact_models (dict): Dictionary of dictionaries where each dictionary
            describes a channel by which contacts can be formed.
            See :ref:`contact_models`.
        contact_policies (dict): Dict of dicts with contact. See :ref:`policies`.
        testing_policies (dict): Dict of dicts with testing policies. See
            :ref:`policies`.
        n_periods (int): Number of periods to simulate.
        assort_by (list, optional): List of variable names. Contacts are assortative by
<<<<<<< HEAD
            these variables. These variables must be in the initial_states.
=======
            these variables.
        seed (int, optional): Seed is used as the starting point of a sequence of seeds
            used to control randomness internally.
>>>>>>> 2b7305ee

    Returns:
        pandas.DataFrame: The simulation results in form of a long DataFrame. The
            DataFrame contains the states of each period (see :ref:`states`) and a
            column called infections. The index has two levels. The first is the period.
            The second is the id. Id is the index of initial_states.

    """
    if assort_by is None:
        warnings.warn(
            "Specifying no variables in 'assort_by' significantly raises runtime. "
            "You can silence this warning by setting 'assort_by' to False."
        )

    assort_by = [] if not assort_by else assort_by
    contact_policies = {} if contact_policies is None else contact_policies
    testing_policies = {} if testing_policies is None else testing_policies
    seed = count(np.random.randint(0, 1_000_000)) if seed is None else count(seed)

    _check_inputs(
        params,
        initial_states,
        initial_infections,
        contact_models,
        contact_policies,
        testing_policies,
        n_periods,
        assort_by,
    )

    states, index_names = _process_initial_states(initial_states, assort_by)
    states = draw_course_of_disease(states, params, seed)
    contact_policies = {
        key: _add_defaults_to_policy_dict(val, n_periods)
        for key, val in contact_policies.items()
    }
    states = update_states(states, initial_infections, params, seed)
    indexer = create_group_indexer(states, assort_by)
    first_probs = create_group_transition_probs(states, assort_by, params)

    to_concat = []
    for period in range(n_periods):
        states["period"] = period

        contacts = calculate_contacts(
            contact_models, contact_policies, states, params, period
        )
        infections, states = calculate_infections(
            states, contacts, params, indexer, first_probs, seed,
        )
        states = update_states(states, infections, params, seed)

        for contact_type in contacts.columns:
            states[contact_type] = contacts[contact_type]
        states["infections"] = infections
        to_concat.append(states.copy(deep=True))

    simulation_results = _process_simulation_results(to_concat, index_names)

    return simulation_results


def _check_inputs(
    params,
    initial_states,
    initial_infections,
    contact_models,
    contact_policies,
    testing_policies,
    n_periods,
    assort_by,
):
    """Check the user inputs."""
    if not isinstance(params, pd.DataFrame):
        raise ValueError("params must be a DataFrame.")

    if params.index.names != ["category", "name"]:
        raise ValueError("params must have an index with levels 'category' and 'name'.")

    if not isinstance(initial_states, pd.DataFrame):
        raise ValueError("initial_states must be a DataFrame.")

    if not isinstance(initial_infections, pd.Series):
        raise ValueError("initial_infections must be a pandas Series.")

    if not initial_infections.index.equals(initial_states.index):
        raise ValueError("initial_states and initial_infections must have same index.")

    if not isinstance(contact_models, dict):
        raise ValueError("contact_models must be a dictionary.")

    for cm_name, cm in contact_models.items():
        if not isinstance(cm, dict):
            raise ValueError(f"Each contact model must be a dictionary: {cm_name}.")

    if not isinstance(contact_policies, dict):
        raise ValueError("policies must be a dictionary.")

    for name, pol in contact_policies.items():
        if not isinstance(pol, dict):
            raise ValueError(f"Each policy must be a dictionary: {name}.")
        if name not in contact_models:
            raise KeyError(
                f"contact_policy refers to non existent contact model: {name}."
            )

    if testing_policies != {}:
        raise NotImplementedError

    if not isinstance(n_periods, int) or n_periods <= 0:
        raise ValueError("n_periods must be a strictly positive integer.")

    for var in assort_by:
        if var not in initial_states.columns:
            raise KeyError(f"assort_by variable is not in initial states: {var}.")


def _add_defaults_to_policy_dict(pol_dict, n_periods):
    """Add defaults to a policy dictionary."""
    default = {
        "start": 0,
        "end": n_periods,
        "is_active": lambda states: True,
    }
    default.update(pol_dict)

    return default


def _process_initial_states(states, assort_by):
    """Process the initial states given by the user.

    Args:
        states (pandas.DataFrame): The user-defined initial states.
        assort_by (list, optional): List of variable names. Contacts are assortative by
            these variables.

    Returns:
        states (pandas.DataFrame): Processed states.

    """
    states = states.copy()

    if np.any(states.isna()):
        raise ValueError("'initial_states' are not allowed to contain NaNs.")

    states = states.sort_index()
    if isinstance(states.index, pd.MultiIndex):
        index_names = states.index.names
    else:
        if not states.index.name:
            states.index.name = STATES_INDEX_DEFAULT_NAME
        index_names = [states.index.name]

    # Shuffle the states and reset the index because having a sorted range index could
    # speed up things.
    states = states.sample(frac=1, replace=False).reset_index()

    for col in BOOLEAN_STATE_COLUMNS:
        if col not in states.columns:
            states[col] = False

    for col in COUNTDOWNS:
        if col not in states.columns:
            states[col] = -1
        states[col] = states[col].astype(DTYPE_COUNTER)

    states["infection_counter"] = 0

    states["group_codes"], _ = factorize_assortative_variables(states, assort_by)

    return states, index_names


def _process_simulation_results(to_concat, index_names):
    """Process the simulation results."""
    df = pd.concat(to_concat).set_index(["period"] + index_names)

    return df<|MERGE_RESOLUTION|>--- conflicted
+++ resolved
@@ -46,13 +46,9 @@
             :ref:`policies`.
         n_periods (int): Number of periods to simulate.
         assort_by (list, optional): List of variable names. Contacts are assortative by
-<<<<<<< HEAD
             these variables. These variables must be in the initial_states.
-=======
-            these variables.
         seed (int, optional): Seed is used as the starting point of a sequence of seeds
             used to control randomness internally.
->>>>>>> 2b7305ee
 
     Returns:
         pandas.DataFrame: The simulation results in form of a long DataFrame. The
