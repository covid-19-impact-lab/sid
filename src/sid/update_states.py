import numpy as np
import pandas as pd
from sid.countdowns import COUNTDOWNS


def update_states(
    states,
    newly_infected_contacts,
    newly_infected_events,
    params,
    seed,
    n_has_additionally_infected=None,
    indexers=None,
    contacts=None,
    to_be_processed_test=None,
):
    """Update the states with new infections and advance it by one period.

    States are changed in place to save copying!

    Args:
        states (pandas.DataFrame): See :ref:`states`.
        newly_infected (pandas.Series): Boolean Series with same index as states.
        params (pandas.DataFrame): See :ref:`params`.
        seed (itertools.count): Seed counter to control randomness.
        n_has_additionally_infected (pandas.Series): Additionally infected persons by
            this individual.
        indexers (dict): Dictionary with contact models as keys in the same order as the
            contacts matrix.
        contacts (numpy.ndarray): Matrix with number of contacts for each contact model.
        to_be_processed_test (pandas.Series): Tests which are going to be processed.

    Returns: states (pandas.DataFrame): Updated states with reduced countdown lengths,
        newly started countdowns, and killed people over the ICU limit.

    """
    # Reduce all existing countdowns by 1.
    for countdown in COUNTDOWNS:
        states[countdown] -= 1

    # Make changes where the countdown is zero.
    for countdown, info in COUNTDOWNS.items():
        locs = states.index[states[countdown] == 0]
        for to_change, new_val in info.get("changes", {}).items():
            states.loc[locs, to_change] = new_val

        for new_countdown in info.get("starts", []):
            states.loc[locs, new_countdown] = states.loc[locs, f"{new_countdown}_draws"]

    states["newly_infected"] = newly_infected_contacts | newly_infected_events
    states["immune"] = states["immune"] | states["newly_infected"]

    # Save channel of infection.
    if "newly_infected_reason" not in states:
        states["newly_infected_reason"] = pd.Categorical(
            np.full(len(states), np.nan),
            categories=["contact", "contact or event", "event"],
        )
    for condition, label in [
        (states.index, "contact or event"),
        (newly_infected_contacts & ~newly_infected_events, "contact"),
        (newly_infected_events & ~newly_infected_contacts, "event"),
    ]:
        states.loc[condition, "newly_infected_reason"] = label
    states["newly_infected_reason"] = states["newly_infected_reason"].astype("category")

    # Update states with new infections and add corresponding countdowns.
    locs = states.query("newly_infected").index
    states.loc[locs, "ever_infected"] = True
    states.loc[locs, "cd_ever_infected"] = 0
    states.loc[locs, "cd_immune_false"] = states.loc[locs, "cd_immune_false_draws"]
    states.loc[locs, "cd_infectious_true"] = states.loc[
        locs, "cd_infectious_true_draws"
    ]

    states = _kill_people_over_icu_limit(states, params, seed)

    # Add additional information.
    if indexers is not None and contacts is not None:
        for i, contact_model in enumerate(indexers):
            states[f"n_contacts_{contact_model}"] = contacts[:, i]

    if n_has_additionally_infected is not None:
        states["n_has_infected"] += n_has_additionally_infected

    # Perform steps if testing is enabled.
    if to_be_processed_test is not None:
        # Remove information on pending tests for tests which are processed.
<<<<<<< HEAD
        states.loc[to_be_processed_test, "pending_test"] = False
=======
>>>>>>> d6f11a90
        states.loc[to_be_processed_test, "pending_test_date"] = pd.NaT
        states.loc[to_be_processed_test, "pending_test_period"] = np.nan

        # Start the countdown for processed tests.
        states.loc[to_be_processed_test, "cd_received_test_result_true"] = states.loc[
            to_be_processed_test, "cd_received_test_result_true_draws"
        ]

        # For everyone who received a test result, the countdown for the test processing
        # has expired. If you have a positive test result (received_test_result &
        # immune) you will leave the state of knowing until your immunity expires.
        knows_immune = states.received_test_result & states.immune
        states.loc[knows_immune, "cd_knows_immune_false"] = states.loc[
            knows_immune, "cd_immune_false"
        ]
        states.loc[knows_immune, "knows_immune"] = True

        knows_infectious = knows_immune & states.infectious
        states.loc[knows_infectious, "cd_knows_infectious_false"] = states.loc[
            knows_infectious, "cd_infectious_false"
        ]
        states.loc[knows_infectious, "knows_infectious"] = True

        # Everyone looses ``received_test_result == True`` because it is passed to the
        # more specific knows attributes.
        states.loc[states.received_test_result, "received_test_result"] = False

    return states


def add_debugging_information(
    states, newly_missed_contacts, demands_test, allocated_tests, to_be_processed_tests
):
    """Add some information to states which is more useful to debug the model."""
    for column in newly_missed_contacts:
        states[column] = newly_missed_contacts[column]
    if demands_test is not None:
        states["demands_test"] = demands_test
        states["allocated_test"] = allocated_tests
        states["to_be_processed_test"] = to_be_processed_tests

    return states


def _kill_people_over_icu_limit(states, params, seed):
    """Kill people over the ICU limit."""
    np.random.seed(next(seed))

    rel_limit = params.loc[
        ("health_system", "icu_limit_relative", "icu_limit_relative"), "value"
    ]
    abs_limit = rel_limit * len(states)
    need_icu_locs = states.index[states["needs_icu"]]
    if abs_limit < len(need_icu_locs):
        excess = int(len(need_icu_locs) - abs_limit)
        to_kill = np.random.choice(need_icu_locs, size=excess, replace=False)
        for to_change, new_val in COUNTDOWNS["cd_dead_true"]["changes"].items():
            states.loc[to_kill, to_change] = new_val
        states.loc[to_kill, "cd_dead_true"] = 0

    return states<|MERGE_RESOLUTION|>--- conflicted
+++ resolved
@@ -86,10 +86,6 @@
     # Perform steps if testing is enabled.
     if to_be_processed_test is not None:
         # Remove information on pending tests for tests which are processed.
-<<<<<<< HEAD
-        states.loc[to_be_processed_test, "pending_test"] = False
-=======
->>>>>>> d6f11a90
         states.loc[to_be_processed_test, "pending_test_date"] = pd.NaT
         states.loc[to_be_processed_test, "pending_test_period"] = np.nan
 
