--- conflicted
+++ resolved
@@ -10,18 +10,6 @@
 
 
 def update_states(
-<<<<<<< HEAD
-    states,
-    newly_infected_contacts,
-    newly_infected_events,
-    params,
-    seed,
-    optional_state_columns=None,
-    n_has_additionally_infected=None,
-    indexers=None,
-    contacts=None,
-    to_be_processed_test=None,
-=======
     states: pd.DataFrame,
     newly_infected_contacts: pd.Series,
     newly_infected_events: pd.Series,
@@ -35,7 +23,6 @@
     channel_infected_by_contact: Optional[pd.Series] = None,
     channel_infected_by_event: Optional[pd.Series] = None,
     channel_demands_test: Optional[pd.Series] = None,
->>>>>>> 49e615a4
 ):
     """Update the states with new infections and advance it by one period.
 
