import itertools
from typing import Optional

import numpy as np
import pandas as pd
<<<<<<< HEAD
from sid.config import IS_ACTIVE_CASE
=======
>>>>>>> 2db4b719
from sid.config import IS_NEWLY_DECEASED
from sid.config import KNOWS_INFECTIOUS
from sid.config import RECEIVES_POSITIVE_TEST
from sid.config import RELATIVE_POPULATION_PARAMETER
from sid.countdowns import COUNTDOWNS


def update_states(
    states: pd.DataFrame,
    newly_infected_contacts: pd.Series,
    newly_infected_events: pd.Series,
    params: pd.DataFrame,
    share_known_cases: Optional[float],
    to_be_processed_tests: Optional[pd.Series],
    seed: itertools.count,
<<<<<<< HEAD
=======
    optional_state_columns: Dict[str, Any] = None,
    n_has_additionally_infected: Optional[pd.Series] = None,
    indexers: Optional[Dict[int, np.ndarray]] = None,
    contacts: Optional[np.ndarray] = None,
    to_be_processed_tests: Optional[pd.Series] = None,
    channel_infected_by_contact: Optional[pd.Series] = None,
    channel_infected_by_event: Optional[pd.Series] = None,
    channel_demands_test: Optional[pd.Series] = None,
    share_known_cases: Optional[float] = 0,
>>>>>>> 2db4b719
):
    """Update the states with new infections and advance it by one period.

    States are changed in place to save copying!

    Args:
        states (pandas.DataFrame): See :ref:`states`.
        newly_infected_contacts (pandas.Series): Boolean series indicating individuals
            infected by contacts. There can be an overlap with infections by events.
        newly_infected_events (pandas.Series): Boolean series indicating individuals
            infected by events. There can be an overlap with infections by contacts.
        params (pandas.DataFrame): See :ref:`params`.
        share_known_cases (Optional[float]): Share of known cases.
        to_be_processed_tests (pandas.Series): Tests which are going to be processed.
        seed (itertools.count): Seed counter to control randomness.
<<<<<<< HEAD
=======
        optional_state_columns (dict): Dictionary with categories of state columns
            that can additionally be added to the states dataframe, either for use in
            contact models and policies or to be saved. Most types of columns are added
            by default, but some of them are costly to add and thus only added when
            needed. Columns that are not in the state but specified in ``saved_columns``
            will not be saved. The categories are "contacts" and "reason_for_infection".
        n_has_additionally_infected (Optional[pandas.Series]): Additionally infected
            persons by this individual.
        indexers (dict): Dictionary with contact models as keys in the same order as the
            contacts matrix.
        contacts (numpy.ndarray): Matrix with number of contacts for each contact model.
        to_be_processed_tests (pandas.Series): Tests which are going to be processed.
        channel_infected_by_contact (pandas.Series): A categorical series containing the
            information which contact model lead to the infection.
        channel_infected_by_event (pandas.Series): A categorical series containing the
            information which event model lead to the infection.
        share_known_cases (Optional[float]): Share of known cases.
>>>>>>> 2db4b719

    Returns: states (pandas.DataFrame): Updated states with reduced countdown lengths,
        newly started countdowns, and killed people over the ICU limit.

    """
    states = _update_countdowns(states)

<<<<<<< HEAD
    states = _update_info_on_newly_infected(
        states, newly_infected_contacts, newly_infected_events
    )

    states = _kill_people_over_icu_limit(states, params, next(seed))

    # important: this has to be called after _kill_people_over_icu_limit!
    states["newly_deceased"] = states.eval(IS_NEWLY_DECEASED)

    if share_known_cases is not None:
        to_be_processed_tests = _compute_new_tests_with_share_known_cases(
            states, share_known_cases
        )

    if to_be_processed_tests is not None:
        states = _update_info_on_new_tests(states, to_be_processed_tests)

    return states


def _update_countdowns(states):
    # Reduce all existing countdowns by 1.
    for countdown in COUNTDOWNS:
        states[countdown] -= 1

    # Make changes where the countdown is zero.
    for countdown, info in COUNTDOWNS.items():
        locs = states.index[states[countdown] == 0]
        for to_change, new_val in info.get("changes", {}).items():
            states.loc[locs, to_change] = new_val

        for new_countdown in info.get("starts", []):
            states.loc[locs, new_countdown] = states.loc[locs, f"{new_countdown}_draws"]

    return states


def _update_info_on_newly_infected(
    states, newly_infected_contacts, newly_infected_events
):
    # Update states with new infections and add corresponding countdowns.
    states["newly_infected"] = newly_infected_contacts | newly_infected_events

    locs = states["newly_infected"]
    states.loc[states["newly_infected"], "immune"] = True
    states.loc[locs, "ever_infected"] = True
    states.loc[locs, "cd_ever_infected"] = 0
    states.loc[locs, "cd_immune_false"] = states.loc[locs, "cd_immune_false_draws"]
    states.loc[locs, "cd_infectious_true"] = states.loc[
        locs, "cd_infectious_true_draws"
    ]

=======
    states = _update_countdowns(states)

    states = _update_info_on_newly_infected(
        states, newly_infected_contacts, newly_infected_events
    )

    states = _kill_people_over_icu_limit(states, params, next(seed))

    # important: this has to be called after _kill_people_over_icu_limit!
    states["newly_deceased"] = states.eval(IS_NEWLY_DECEASED)

    if share_known_cases != 0:
        to_be_processed_tests = _compute_new_tests_with_share_known_cases(
            states, share_known_cases
        )

    if to_be_processed_tests is not None:
        states = _update_info_on_new_tests(states, to_be_processed_tests)

    # Add additional information.
    if optional_state_columns["contacts"]:
        if isinstance(optional_state_columns, list):
            cols_to_add = optional_state_columns["contacts"]
        else:
            cols_to_add = [f"n_contacts_{model}" for model in indexers]
        if indexers is not None and contacts is not None:
            for i, contact_model in enumerate(indexers):
                if f"n_contacts_{contact_model}" in cols_to_add:
                    states[f"n_contacts_{contact_model}"] = contacts[:, i]

    if channel_infected_by_contact is not None:
        states["channel_infected_by_contact"] = channel_infected_by_contact

    if channel_infected_by_event is not None:
        states["channel_infected_by_event"] = channel_infected_by_event

    if channel_demands_test is not None and optional_state_columns["channels"]:
        states["channel_demands_test"] = channel_demands_test

    if n_has_additionally_infected is not None:
        states["n_has_infected"] += n_has_additionally_infected

    return states


def _update_countdowns(states):
    # Reduce all existing countdowns by 1.
    for countdown in COUNTDOWNS:
        states[countdown] -= 1

    # Make changes where the countdown is zero.
    for countdown, info in COUNTDOWNS.items():
        locs = states.index[states[countdown] == 0]
        for to_change, new_val in info.get("changes", {}).items():
            states.loc[locs, to_change] = new_val

        for new_countdown in info.get("starts", []):
            states.loc[locs, new_countdown] = states.loc[locs, f"{new_countdown}_draws"]

    return states


def _update_info_on_newly_infected(
    states, newly_infected_contacts, newly_infected_events
):
    # Update states with new infections and add corresponding countdowns.
    states["newly_infected"] = newly_infected_contacts | newly_infected_events

    locs = states["newly_infected"]
    states.loc[states["newly_infected"], "immune"] = True
    states.loc[locs, "ever_infected"] = True
    states.loc[locs, "cd_ever_infected"] = 0
    states.loc[locs, "cd_immune_false"] = states.loc[locs, "cd_immune_false_draws"]
    states.loc[locs, "cd_infectious_true"] = states.loc[
        locs, "cd_infectious_true_draws"
    ]

>>>>>>> 2db4b719
    return states


def _kill_people_over_icu_limit(states, params, seed):
    """Kill people over the ICU limit."""
    np.random.seed(seed)

    relative_limit = params.loc[
        ("health_system", "icu_limit_relative", "icu_limit_relative"), "value"
    ]
    absolute_limit = int(relative_limit * len(states) * RELATIVE_POPULATION_PARAMETER)
    need_icu_locs = states.index[states["needs_icu"]]
    if absolute_limit < len(need_icu_locs):
        excess = int(len(need_icu_locs) - absolute_limit)
        to_kill = np.random.choice(need_icu_locs, size=excess, replace=False)
        for to_change, new_val in COUNTDOWNS["cd_dead_true"]["changes"].items():
            states.loc[to_kill, to_change] = new_val
        states.loc[to_kill, "cd_dead_true"] = 0

    return states


def _compute_new_tests_with_share_known_cases(
    states: pd.DataFrame, share_known_cases: float
) -> pd.Series:
<<<<<<< HEAD
    # Get all active cases.
    is_active_case = states.eval(IS_ACTIVE_CASE)
    n_active_cases = is_active_case.sum()

    # Identify active and known cases. We treat individuals whose test is processed
    # as known cases, to not assign to many tests.
    is_potentially_known_case = (is_active_case & states["knows_immune"]) | (
        states["cd_received_test_result_true"] > 0
    )
    n_additional_known_and_active_cases = int(
        n_active_cases * share_known_cases - is_potentially_known_case.sum()
    )

    if n_additional_known_and_active_cases > 0:
        ilocs = np.arange(len(states))[is_active_case & ~is_potentially_known_case]
        sampled_ilocs = np.random.choice(
            ilocs, size=n_additional_known_and_active_cases, replace=False
        )
=======
    """Compute the new tests based on the share of known cases.

    The share of known cases is based on newly infected individuals.

    """
    n_new_known_cases = int(states["newly_infected"].sum() * share_known_cases)

    if n_new_known_cases > 0:
        ilocs = np.arange(len(states))[states["newly_infected"]]
        sampled_ilocs = np.random.choice(ilocs, size=n_new_known_cases, replace=False)
>>>>>>> 2db4b719
    else:
        sampled_ilocs = slice(0)

    new_tests = pd.Series(index=states.index, data=False)
    new_tests.iloc[sampled_ilocs] = True

    return new_tests


def _update_info_on_new_tests(
    states: pd.DataFrame, to_be_processed_tests: pd.Series
) -> pd.DataFrame:
    # Remove information on pending tests for tests which are processed.
    states.loc[to_be_processed_tests, "pending_test_date"] = pd.NaT

    # Start the countdown for processed tests.
    states.loc[to_be_processed_tests, "cd_received_test_result_true"] = states.loc[
        to_be_processed_tests, "cd_received_test_result_true_draws"
    ]

    # For everyone who received a test result, the countdown for the test processing
    # has expired. If you have a positive test result (received_test_result &
    # immune) you will leave the state of knowing until your immunity expires.
    states["new_known_case"] = states.eval(RECEIVES_POSITIVE_TEST)
    states.loc[states["new_known_case"], "knows_immune"] = True
    states.loc[states["new_known_case"], "cd_knows_immune_false"] = states.loc[
        states["new_known_case"], "cd_immune_false"
    ]

    knows_infectious = states.eval(KNOWS_INFECTIOUS)
    states.loc[knows_infectious, "knows_infectious"] = True
    states.loc[knows_infectious, "cd_knows_infectious_false"] = states.loc[
        knows_infectious, "cd_infectious_false"
    ]

    # Everyone looses ``received_test_result == True`` because it is passed to the
    # more specific knows attributes.
    states.loc[states.received_test_result, "received_test_result"] = False

    return states<|MERGE_RESOLUTION|>--- conflicted
+++ resolved
@@ -3,10 +3,6 @@
 
 import numpy as np
 import pandas as pd
-<<<<<<< HEAD
-from sid.config import IS_ACTIVE_CASE
-=======
->>>>>>> 2db4b719
 from sid.config import IS_NEWLY_DECEASED
 from sid.config import KNOWS_INFECTIOUS
 from sid.config import RECEIVES_POSITIVE_TEST
@@ -22,18 +18,6 @@
     share_known_cases: Optional[float],
     to_be_processed_tests: Optional[pd.Series],
     seed: itertools.count,
-<<<<<<< HEAD
-=======
-    optional_state_columns: Dict[str, Any] = None,
-    n_has_additionally_infected: Optional[pd.Series] = None,
-    indexers: Optional[Dict[int, np.ndarray]] = None,
-    contacts: Optional[np.ndarray] = None,
-    to_be_processed_tests: Optional[pd.Series] = None,
-    channel_infected_by_contact: Optional[pd.Series] = None,
-    channel_infected_by_event: Optional[pd.Series] = None,
-    channel_demands_test: Optional[pd.Series] = None,
-    share_known_cases: Optional[float] = 0,
->>>>>>> 2db4b719
 ):
     """Update the states with new infections and advance it by one period.
 
@@ -49,26 +33,6 @@
         share_known_cases (Optional[float]): Share of known cases.
         to_be_processed_tests (pandas.Series): Tests which are going to be processed.
         seed (itertools.count): Seed counter to control randomness.
-<<<<<<< HEAD
-=======
-        optional_state_columns (dict): Dictionary with categories of state columns
-            that can additionally be added to the states dataframe, either for use in
-            contact models and policies or to be saved. Most types of columns are added
-            by default, but some of them are costly to add and thus only added when
-            needed. Columns that are not in the state but specified in ``saved_columns``
-            will not be saved. The categories are "contacts" and "reason_for_infection".
-        n_has_additionally_infected (Optional[pandas.Series]): Additionally infected
-            persons by this individual.
-        indexers (dict): Dictionary with contact models as keys in the same order as the
-            contacts matrix.
-        contacts (numpy.ndarray): Matrix with number of contacts for each contact model.
-        to_be_processed_tests (pandas.Series): Tests which are going to be processed.
-        channel_infected_by_contact (pandas.Series): A categorical series containing the
-            information which contact model lead to the infection.
-        channel_infected_by_event (pandas.Series): A categorical series containing the
-            information which event model lead to the infection.
-        share_known_cases (Optional[float]): Share of known cases.
->>>>>>> 2db4b719
 
     Returns: states (pandas.DataFrame): Updated states with reduced countdown lengths,
         newly started countdowns, and killed people over the ICU limit.
@@ -76,7 +40,6 @@
     """
     states = _update_countdowns(states)
 
-<<<<<<< HEAD
     states = _update_info_on_newly_infected(
         states, newly_infected_contacts, newly_infected_events
     )
@@ -129,85 +92,6 @@
         locs, "cd_infectious_true_draws"
     ]
 
-=======
-    states = _update_countdowns(states)
-
-    states = _update_info_on_newly_infected(
-        states, newly_infected_contacts, newly_infected_events
-    )
-
-    states = _kill_people_over_icu_limit(states, params, next(seed))
-
-    # important: this has to be called after _kill_people_over_icu_limit!
-    states["newly_deceased"] = states.eval(IS_NEWLY_DECEASED)
-
-    if share_known_cases != 0:
-        to_be_processed_tests = _compute_new_tests_with_share_known_cases(
-            states, share_known_cases
-        )
-
-    if to_be_processed_tests is not None:
-        states = _update_info_on_new_tests(states, to_be_processed_tests)
-
-    # Add additional information.
-    if optional_state_columns["contacts"]:
-        if isinstance(optional_state_columns, list):
-            cols_to_add = optional_state_columns["contacts"]
-        else:
-            cols_to_add = [f"n_contacts_{model}" for model in indexers]
-        if indexers is not None and contacts is not None:
-            for i, contact_model in enumerate(indexers):
-                if f"n_contacts_{contact_model}" in cols_to_add:
-                    states[f"n_contacts_{contact_model}"] = contacts[:, i]
-
-    if channel_infected_by_contact is not None:
-        states["channel_infected_by_contact"] = channel_infected_by_contact
-
-    if channel_infected_by_event is not None:
-        states["channel_infected_by_event"] = channel_infected_by_event
-
-    if channel_demands_test is not None and optional_state_columns["channels"]:
-        states["channel_demands_test"] = channel_demands_test
-
-    if n_has_additionally_infected is not None:
-        states["n_has_infected"] += n_has_additionally_infected
-
-    return states
-
-
-def _update_countdowns(states):
-    # Reduce all existing countdowns by 1.
-    for countdown in COUNTDOWNS:
-        states[countdown] -= 1
-
-    # Make changes where the countdown is zero.
-    for countdown, info in COUNTDOWNS.items():
-        locs = states.index[states[countdown] == 0]
-        for to_change, new_val in info.get("changes", {}).items():
-            states.loc[locs, to_change] = new_val
-
-        for new_countdown in info.get("starts", []):
-            states.loc[locs, new_countdown] = states.loc[locs, f"{new_countdown}_draws"]
-
-    return states
-
-
-def _update_info_on_newly_infected(
-    states, newly_infected_contacts, newly_infected_events
-):
-    # Update states with new infections and add corresponding countdowns.
-    states["newly_infected"] = newly_infected_contacts | newly_infected_events
-
-    locs = states["newly_infected"]
-    states.loc[states["newly_infected"], "immune"] = True
-    states.loc[locs, "ever_infected"] = True
-    states.loc[locs, "cd_ever_infected"] = 0
-    states.loc[locs, "cd_immune_false"] = states.loc[locs, "cd_immune_false_draws"]
-    states.loc[locs, "cd_infectious_true"] = states.loc[
-        locs, "cd_infectious_true_draws"
-    ]
-
->>>>>>> 2db4b719
     return states
 
 
@@ -233,26 +117,6 @@
 def _compute_new_tests_with_share_known_cases(
     states: pd.DataFrame, share_known_cases: float
 ) -> pd.Series:
-<<<<<<< HEAD
-    # Get all active cases.
-    is_active_case = states.eval(IS_ACTIVE_CASE)
-    n_active_cases = is_active_case.sum()
-
-    # Identify active and known cases. We treat individuals whose test is processed
-    # as known cases, to not assign to many tests.
-    is_potentially_known_case = (is_active_case & states["knows_immune"]) | (
-        states["cd_received_test_result_true"] > 0
-    )
-    n_additional_known_and_active_cases = int(
-        n_active_cases * share_known_cases - is_potentially_known_case.sum()
-    )
-
-    if n_additional_known_and_active_cases > 0:
-        ilocs = np.arange(len(states))[is_active_case & ~is_potentially_known_case]
-        sampled_ilocs = np.random.choice(
-            ilocs, size=n_additional_known_and_active_cases, replace=False
-        )
-=======
     """Compute the new tests based on the share of known cases.
 
     The share of known cases is based on newly infected individuals.
@@ -263,7 +127,6 @@
     if n_new_known_cases > 0:
         ilocs = np.arange(len(states))[states["newly_infected"]]
         sampled_ilocs = np.random.choice(ilocs, size=n_new_known_cases, replace=False)
->>>>>>> 2db4b719
     else:
         sampled_ilocs = slice(0)
 
