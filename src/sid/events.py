--- conflicted
+++ resolved
@@ -5,11 +5,7 @@
 from sid.virus_strains import factorize_boolean_or_categorical_infections
 
 
-<<<<<<< HEAD
-def calculate_infections_by_events(states, params, events, virus_strains):
-=======
-def calculate_infections_by_events(states, params, events, seed):
->>>>>>> cf2df56a
+def calculate_infections_by_events(states, params, events, seed, virus_strains):
     """Apply events to states and return indicator for infections.
 
     Each event is evaluated which yields a collection of series with indicators for
@@ -36,8 +32,7 @@
         loc = event.get("loc", params.index)
         func = event["model"]
 
-<<<<<<< HEAD
-        categorical_infections = func(states, params.loc[loc])
+        categorical_infections = func(states, params.loc[loc], next(seed))
 
         factorized_infections = factorize_boolean_or_categorical_infections(
             categorical_infections, virus_strains
@@ -49,11 +44,6 @@
         channel_infected_by_event.loc[
             factorized_infections >= 0 & channel_infected_by_event.eq(-1)
         ] = i
-=======
-        s = func(states, params.loc[loc], next(seed))
-        infected_by_event = infected_by_event | s
-        channel_infected_by_event.loc[s & channel_infected_by_event.eq(-1)] = i
->>>>>>> cf2df56a
 
     codes_to_event = {-1: "not_infected_by_event", **dict(enumerate(events))}
     channel_infected_by_event = pd.Series(
