"""Estimate models with the method of simulated moments (MSM).

The method of simulated moments is developed by [1]_, [2]_, and [3]_ and an estimation
technique where the distance between the moments of the actual data and the moments
implied by the model parameters is minimized.

References:

.. [1] McFadden, D. (1989). A method of simulated moments for estimation of discrete
       response models without numerical integration. Econometrica: Journal of the
       Econometric Society, 995-1026.
.. [2] Lee, B. S., & Ingram, B. F. (1991). Simulation estimation of time-series models.
       Journal of Econometrics, 47(2-3), 197-205.
.. [3] Duffie, D., & Singleton, K. (1993). Simulated Moments Estimation of Markov Models
       of Asset Prices. Econometrica, 61(4), 929-952.

"""
import copy
import functools

import numpy as np
import pandas as pd


def get_msm_func(
    simulate,
    calc_moments,
    empirical_moments,
    replace_nans,
    weighting_matrix=None,
):
    """Get the msm function.

    Args:
        simulate (callable): Function which accepts parameters and returns simulated
            data.
        calc_moments (callable or list): Function(s) used to calculate simulated
            moments. Must match structure of empirical moments i.e. if empirical_moments
            is a list of pandas.DataFrames, calc_moments must be a list of the same
            length containing functions that correspond to the moments in
            empirical_moments.
        empirical_moments (pandas.DataFrame or pandas.Series or dict or list): Contains
            the empirical moments calculated for the observed data. Moments should be
            saved to pandas.DataFrame or pandas.Series that can either be passed to the
            function directly or as items of a list or dictionary. Index of
            pandas.DataFrames can be of type MultiIndex, but columns cannot.
        replace_nans (callable or list): Functions(s) specifying how to handle NaNs in
            simulated_moments. Must match structure of empirical_moments. Exception: If
            only one replacement function is specified, it will be used on all sets of
            simulated moments.
        weighting_matrix (numpy.ndarray): Square matrix of dimension (NxN) with N
            denoting the number of empirical_moments. Used to weight squared moment
            errors.
        return_scalar (bool): Indicates whether to return moment error
            vector (False) or weighted square product of moment error vector (True).

    Returns:
        msm_func (callable): MSM function where all arguments except the parameter
            vector are set.

    """
    if weighting_matrix is None:
        weighting_matrix = get_diag_weighting_matrix(empirical_moments)

    if not _is_diagonal(weighting_matrix):
        raise ValueError("weighting_matrix must be diagonal.")

    empirical_moments = copy.deepcopy(empirical_moments)

    empirical_moments = _harmonize_input(empirical_moments)
    calc_moments = _harmonize_input(calc_moments)

    # If only one replacement function is given for multiple sets of moments, duplicate
    # replacement function for all sets of simulated moments.
    if callable(replace_nans):
        replace_nans = {k: replace_nans for k in empirical_moments}
    replace_nans = _harmonize_input(replace_nans)

    if 1 < len(replace_nans) < len(empirical_moments):
        raise ValueError(
            "Replacement functions can only be matched 1:1 or 1:n with sets of "
            "empirical moments."
        )

    elif len(replace_nans) > len(empirical_moments):
        raise ValueError(
            "There are more replacement functions than sets of empirical moments."
        )

    else:
        pass

    if len(calc_moments) != len(empirical_moments):
        raise ValueError(
            "Number of functions to calculate simulated moments must be equal to "
            "the number of sets of empirical moments."
        )

    msm_func = functools.partial(
        _msm,
        simulate=simulate,
        calc_moments=calc_moments,
        empirical_moments=empirical_moments,
        replace_nans=replace_nans,
        weighting_matrix=weighting_matrix,
    )

    return msm_func


def _msm(
    params,
    simulate,
    calc_moments,
    empirical_moments,
    replace_nans,
    weighting_matrix,
):
    """The MSM criterion function.

    This function will be prepared by :func:`get_msm_func` and have all its arguments
    except `params` attached to it.

    """
    empirical_moments = copy.deepcopy(empirical_moments)

    df = simulate(params)
    df = df.compute()

    simulated_moments = {name: func(df) for name, func in calc_moments.items()}

    simulated_moments = {
        name: sim_mom.reindex_like(empirical_moments[name])
        for name, sim_mom in simulated_moments.items()
    }

    simulated_moments = {
        name: replace_nans[name](sim_mom) for name, sim_mom in simulated_moments.items()
    }

    flat_empirical_moments = _flatten_index(empirical_moments)
    flat_simulated_moments = _flatten_index(simulated_moments)

    moment_errors = flat_empirical_moments - flat_simulated_moments

    # Return moment errors as indexed DataFrame or calculate weighted square product of
    # moment errors depending on return_scalar.
    root_contribs = np.sqrt(np.diagonal(weighting_matrix)) * moment_errors
    value = np.sum(root_contribs ** 2)

    out = {
        "value": value,
        "root_contributions": root_contribs,
        "empirical_moments": empirical_moments,
        "simulated_moments": simulated_moments,
    }

    return out


def get_diag_weighting_matrix(empirical_moments, weights=None):
    """Create a diagonal weighting matrix from weights.

    Args:
        empirical_moments (pandas.DataFrame or pandas.Series or dict or list): Contains
            the empirical moments calculated for the observed data. Moments should be
            saved to pandas.DataFrame or pandas.Series that can either be passed to the
            function directly or as items of a list or dictionary.
        weights (pandas.DataFrame or pandas.Series or dict or list): Contains weights
            (usually variances) of empirical moments. Must match structure of
            empirical_moments i.e. if empirical_moments is a list of
            :class:`pandas.DataFrame`, weights be list of pandas.DataFrames as well
            where each DataFrame entry contains the weight for the corresponding moment
            in empirical_moments.

    Returns:
        (numpy.ndarray): Array contains a diagonal weighting matrix.

    """
    weights = copy.deepcopy(weights)
    empirical_moments = copy.deepcopy(empirical_moments)
    empirical_moments = _harmonize_input(empirical_moments)

    # Use identity matrix if no weights are specified.
    if weights is None:
        flat_weights = _flatten_index(empirical_moments)
        flat_weights[:] = 1

    # Harmonize input weights.
    else:
        weights = _harmonize_input(weights)

        # Reindex weights to ensure they are assigned to the correct moments in
        # the msm function.
        weights = {
            name: weight.reindex_like(empirical_moments[name])
            for name, weight in weights.items()
        }

        flat_weights = _flatten_index(weights)

    return np.diag(flat_weights)


def get_flat_moments(empirical_moments):
    """Compute the empirical moments flat indexes.

    Args:
        empirical_moments (pandas.DataFrame or pandas.Series or dict or list):
            Containing pandas.DataFrame or pandas.Series. Contains the empirical moments
            calculated for the observed data. Moments should be saved to
            pandas.DataFrame or pandas.Series that can either be passed to the function
            directly or as items of a list or dictionary.

    Returns:
        flat_empirical_moments (pandas.DataFrame): Vector of empirical_moments with flat
            index.

    """
    empirical_moments = copy.deepcopy(empirical_moments)
    empirical_moments = _harmonize_input(empirical_moments)
    flat_empirical_moments = _flatten_index(empirical_moments)

    return flat_empirical_moments


def _harmonize_input(data):
    """Harmonize different types of inputs by turning all inputs into dicts.

    - pandas.DataFrames/Series and callable functions will turn into a list containing a
      single item (i.e. the input).
    - Dictionaries will be sorted according to keys and then turn into a list containing
      the dictionary entries.

    """
    # Convert single DataFrames, Series or function into list containing one item.
    if isinstance(data, (pd.DataFrame, pd.Series)) or callable(data):
        data = {0: data}

    # Sort dictionary according to keys and turn into list.
    elif isinstance(data, dict):
        pass

    elif isinstance(data, list):
        data = {i: data_ for i, data_ in enumerate(data)}

    else:
        raise TypeError(
            "Function only accepts lists, dictionaries, functions, Series and "
            "DataFrames as inputs."
        )

    return data


def _flatten_index(data):
    """Flatten the index as a combination of the former index and the columns."""
    data_flat = []

    for name, series_or_df in data.items():
        series_or_df.index = series_or_df.index.map(str)
        # Unstack DataFrames and Series to add columns/Series name to index.
        if isinstance(series_or_df, pd.DataFrame):
            df = series_or_df.rename(columns=lambda x: f"{name}_{x}")
        # Series without a name are named using a counter to avoid duplicate indexes.
        elif isinstance(series_or_df, pd.Series):
            df = series_or_df.to_frame(name=f"{name}")
        else:
            raise NotImplementedError

        # Columns to the index.
        df = df.unstack()
        df.index = df.index.to_flat_index().str.join("_")
        data_flat.append(df)

    return pd.concat(data_flat)


def _is_diagonal(mat):
<<<<<<< HEAD
    return not np.count_nonzero(mat - np.diag(np.diagonal(mat)))


def cumulative_outcome(df, outcome, scaling_factor):
    return (
        df.groupby(pd.Grouper(key="date", freq="W"))[outcome].mean().fillna(0).cumsum()
        * scaling_factor
    )


def outcome(df, outcome, scaling_factor):
    return (
        df.groupby(pd.Grouper(key="date", freq="W"))[outcome].mean().fillna(0)
        * scaling_factor
    )


def outcome_by_groups(df, outcome, group, scaling_factor):
    return (
        df.groupby([pd.Grouper(key="date", freq="W"), group])[outcome].mean().fillna(0)
        * scaling_factor
    )
=======
    return not np.count_nonzero(mat - np.diag(np.diagonal(mat)))
>>>>>>> 42d06528
<|MERGE_RESOLUTION|>--- conflicted
+++ resolved
@@ -277,29 +277,4 @@
 
 
 def _is_diagonal(mat):
-<<<<<<< HEAD
-    return not np.count_nonzero(mat - np.diag(np.diagonal(mat)))
-
-
-def cumulative_outcome(df, outcome, scaling_factor):
-    return (
-        df.groupby(pd.Grouper(key="date", freq="W"))[outcome].mean().fillna(0).cumsum()
-        * scaling_factor
-    )
-
-
-def outcome(df, outcome, scaling_factor):
-    return (
-        df.groupby(pd.Grouper(key="date", freq="W"))[outcome].mean().fillna(0)
-        * scaling_factor
-    )
-
-
-def outcome_by_groups(df, outcome, group, scaling_factor):
-    return (
-        df.groupby([pd.Grouper(key="date", freq="W"), group])[outcome].mean().fillna(0)
-        * scaling_factor
-    )
-=======
-    return not np.count_nonzero(mat - np.diag(np.diagonal(mat)))
->>>>>>> 42d06528
+    return not np.count_nonzero(mat - np.diag(np.diagonal(mat)))