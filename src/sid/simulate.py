--- conflicted
+++ resolved
@@ -18,11 +18,6 @@
 from sid.config import BOOLEAN_STATE_COLUMNS
 from sid.config import DTYPE_COUNTDOWNS
 from sid.config import DTYPE_INFECTION_COUNTER
-<<<<<<< HEAD
-from sid.config import INDEX_NAMES
-from sid.config import INITIAL_CONDITIONS
-=======
->>>>>>> 42d06528
 from sid.config import OPTIONAL_STATE_COLUMNS
 from sid.config import SAVED_COLUMNS
 from sid.contacts import boolean_choice
@@ -68,11 +63,7 @@
     path: Union[str, Path, None] = None,
     saved_columns: Optional[Dict[str, Union[bool, str, List[str]]]] = None,
     optional_state_columns=None,
-<<<<<<< HEAD
-    initial_conditions=None,
-=======
     initial_conditions: Optional[Dict[str, Any]] = None,
->>>>>>> 42d06528
 ):
     """Get a function that simulates the spread of an infectious disease.
 
@@ -85,14 +76,6 @@
             of contacts, contagiousness and dangerousness of the disease, ... .
         initial_states (pandas.DataFrame): See :ref:`states`. Cannot contain the column
             "date" because it is used internally.
-<<<<<<< HEAD
-        initial_infections (pandas.Series): Series with the same index as states with
-            initial infections. They are initial known cases. Sid will assume that
-            unknown cases have the same geographical structure. The number of
-            unknown cases is governed by the parameter ("initial_infections",
-            "known_cases_multiplier", "known_cases_multiplier").
-=======
->>>>>>> 42d06528
         contact_models (dict): Dictionary of dictionaries where each dictionary
             describes a channel by which contacts can be formed. See
             :ref:`contact_models`.
@@ -127,14 +110,6 @@
             contact models and policies or to be saved. Most types of columns are added
             by default, but some of them are costly to add and thus only added when
             needed. Columns that are not in the state but specified in ``saved_columns``
-<<<<<<< HEAD
-            will not be saved. The categories are "contacts" and "reason_for_infection".
-        initial_conditions (dict): Dict containing the entries "burn_in_period" (int),
-            "assort_by": list and "growth_rate". burn_in_periods and growth_rate are
-            needed to spread out the initial infections over a period of time.
-            "assort_by" specifies the aggregation level on which
-            we scale up the initial infections to account for unknown cases.
-=======
             will not be saved. The sole category is currently "contacts".
         initial_conditions (Optional[Dict[str, Any]]): The initial conditions allow you
             to govern the distribution of infections and immunity and the heterogeneity
@@ -174,7 +149,6 @@
               constant. This is helpful if official numbers are underreporting the
               number of cases.
 
->>>>>>> 42d06528
     Returns:
         callable: Simulates dataset based on parameters.
 
@@ -183,34 +157,12 @@
 
     events = {} if events is None else events
     contact_policies = {} if contact_policies is None else contact_policies
-<<<<<<< HEAD
-    testing_demand_models = (
-        {} if testing_demand_models is None else testing_demand_models
-    )
-    testing_allocation_models = (
-        {} if testing_allocation_models is None else testing_allocation_models
-    )
-    testing_processing_models = (
-        {} if testing_processing_models is None else testing_processing_models
-    )
-    initial_conditions = (
-        INITIAL_CONDITIONS
-        if initial_conditions is None
-        else {**INITIAL_CONDITIONS, **initial_conditions}
-    )
-
-    optional_state_columns = _process_optional_state_columns(optional_state_columns)
-    user_state_columns = initial_states.columns
-    initial_states = initial_states.copy(deep=True)
-    params = _prepare_params(params)
-=======
     if testing_demand_models is None:
         testing_demand_models = {}
     if testing_allocation_models is None:
         testing_allocation_models = {}
     if testing_processing_models is None:
         testing_processing_models = {}
->>>>>>> 42d06528
 
     initial_states = initial_states.copy(deep=True)
     params = params.copy(deep=True)
@@ -306,14 +258,6 @@
             of contacts, contagiousness and dangerousness of the disease, ... .
         initial_states (pandas.DataFrame): See :ref:`states`. Cannot contain the column
             "date" because it is used internally.
-<<<<<<< HEAD
-        initial_infections (pandas.Series): Series with the same index as states with
-            initial infections. They are initial known cases. Sid will assume that
-            unknown cases have the same geographical structure. The number of
-            unknown cases is governed by the parameter ("initial_infections",
-            "known_cases_multiplier", "known_cases_multiplier").
-=======
->>>>>>> 42d06528
         contact_models (dict): Dictionary of dictionaries where each dictionary
             describes a channel by which contacts can be formed. See
             :ref:`contact_models`.
@@ -341,16 +285,7 @@
             contact models and policies or to be saved. Most types of columns are added
             by default, but some of them are costly to add and thus only added when
             needed. Columns that are not in the state but specified in ``saved_columns``
-<<<<<<< HEAD
-            will not be saved. The categories are "contacts" and "reason_for_infection".
-        initial_conditions (dict): Dict containing the entries "burn_in_period" (int),
-            "assort_by": list and "growth_rate". burn_in_periods and growth_rate are
-            needed to spread out the initial infections over a period of time.
-            "assort_by" specifies the aggregation level on which
-            we scale up the initial infections to account for unknown cases.
-=======
             will not be saved. The sole category is currently "contacts".
->>>>>>> 42d06528
 
     Returns:
         result (dict): The simulation result which includes the following keys:
@@ -368,33 +303,6 @@
         initial_states, assort_bys, params, contact_models
     )
 
-<<<<<<< HEAD
-    states = draw_course_of_disease(initial_states, params, seed)
-
-    scaled_infections = _scale_up_initial_infections(
-        initial_infections=initial_infections,
-        states=states,
-        params=params,
-        assort_by=initial_conditions["assort_by"],
-    )
-    spread_out_infections = _spread_out_initial_infections(
-        scaled_infections=scaled_infections,
-        burn_in_periods=initial_conditions["burn_in_periods"],
-        growth_rate=initial_conditions["growth_rate"],
-    )
-
-    for infections in spread_out_infections:
-        states = update_states(
-            states=states,
-            newly_infected_contacts=infections,
-            newly_infected_events=infections,
-            params=params,
-            seed=seed,
-            optional_state_columns=optional_state_columns,
-        )
-
-    for date in duration["dates"]:
-=======
     code_to_contact_model = dict(enumerate(contact_models))
     states = initial_states
 
@@ -407,7 +315,6 @@
     for date in pbar:
         pbar.set_description(f"{date.date()}")
 
->>>>>>> 42d06528
         states["date"] = date
         states["period"] = timestamp_to_sid_period(date)
 
@@ -440,11 +347,6 @@
         ) = calculate_infections_by_events(states, params, events)
 
         if testing_demand_models:
-<<<<<<< HEAD
-            # demands_test, demands_test_reason = calculate_demand_for_tests(
-            demands_test = calculate_demand_for_tests(
-                states, testing_demand_models, params, date, seed
-=======
             demands_test, channel_demands_test = calculate_demand_for_tests(
                 states,
                 testing_demand_models,
@@ -452,7 +354,6 @@
                 date,
                 optional_state_columns,
                 seed,
->>>>>>> 42d06528
             )
             allocated_tests = allocate_tests(
                 states, testing_allocation_models, demands_test, params, date
@@ -844,71 +745,6 @@
     return res
 
 
-<<<<<<< HEAD
-def _spread_out_initial_infections(scaled_infections, burn_in_periods, growth_rate):
-    """Spread out initial infections over several periods, given a growth rate."""
-    scaled_infections = scaled_infections.to_numpy()
-    reversed_shares = []
-    end_of_period_share = 1
-    for _ in range(burn_in_periods):
-        start_of_period_share = end_of_period_share / growth_rate
-        added = end_of_period_share - start_of_period_share
-        reversed_shares.append(added)
-        end_of_period_share = start_of_period_share
-    shares = reversed_shares[::-1]
-    shares[-1] = 1 - np.sum([shares[:-1]])
-
-    hypothetical_infection_day = np.random.choice(
-        burn_in_periods, p=shares, replace=True, size=len(scaled_infections)
-    )
-
-    spread_infections = []
-    for period in range(burn_in_periods):
-        hypothetially_infected_on_that_day = hypothetical_infection_day == period
-        infected_at_all = scaled_infections
-        spread_infections.append(hypothetially_infected_on_that_day & infected_at_all)
-
-    return spread_infections
-
-
-def _scale_up_initial_infections(initial_infections, states, params, assort_by):
-    """Increase number of infections by a multiplier taken from params.
-
-    The relative number of cases between groups defined by the variables in
-    ``assort_by`` is preserved.
-
-    """
-    states = states.copy()
-    index_tup = (
-        "known_cases_multiplier",
-        "known_cases_multiplier",
-        "known_cases_multiplier",
-    )
-    multiplier = params.loc[index_tup, "value"]
-    states["known_infections"] = initial_infections
-    average_infections = states.groupby(assort_by)["known_infections"].transform(
-        np.mean
-    )
-    prob_numerator = average_infections * (multiplier - 1)
-    prob_denominator = 1 - average_infections
-    prob = prob_numerator / prob_denominator
-
-    scaled_up_arr = _scale_up_initial_infections_numba(
-        initial_infections.to_numpy(), prob.to_numpy()
-    )
-    scaled_up = pd.Series(scaled_up_arr, index=states.index)
-    return scaled_up
-
-
-@nb.jit
-def _scale_up_initial_infections_numba(initial_infections, probabilities):
-    n_obs = initial_infections.shape[0]
-    res = initial_infections.copy()
-    for i in range(n_obs):
-        if not res[i]:
-            res[i] = boolean_choice(probabilities[i])
-    return res
-=======
 def _are_states_prepared(states):
     """Are states prepared.
 
@@ -916,5 +752,4 @@
     are prepared.
 
     """
-    return states.columns.isin(["date", "period"]).any()
->>>>>>> 42d06528
+    return states.columns.isin(["date", "period"]).any()