--- conflicted
+++ resolved
@@ -355,6 +355,7 @@
             seed=seed,
         )
 
+        # Pass a copy of the random contacts, so that we can store them later.
         (
             newly_infected_contacts,
             n_has_additionally_infected,
@@ -363,15 +364,11 @@
         ) = calculate_infections_by_contacts(
             states=states,
             recurrent_contacts=recurrent_contacts,
-            random_contacts=random_contacts,
+            random_contacts=random_contacts.copy(),
             params=params,
             indexers=indexers,
             group_cdfs=cum_probs,
-<<<<<<< HEAD
             contact_models=contact_models,
-=======
-            code_to_contact_model=code_to_contact_model,
->>>>>>> eecbd49a
             group_codes_info=group_codes_info,
             seed=seed,
         )
@@ -419,7 +416,8 @@
             columns_to_keep=columns_to_keep,
             n_has_additionally_infected=n_has_additionally_infected,
             indexers=indexers,
-            contacts=contacts,
+            random_contacts=random_contacts,
+            recurrent_contacts=recurrent_contacts,
             channel_infected_by_contact=channel_infected_by_contact,
             channel_infected_by_event=channel_infected_by_event,
             channel_demands_test=channel_demands_test,
@@ -909,7 +907,8 @@
     columns_to_keep: List[str],
     n_has_additionally_infected: Optional[pd.Series],
     indexers: Optional[Dict[int, np.ndarray]],
-    contacts: Optional[np.ndarray],
+    random_contacts: Optional[np.ndarray],
+    recurrent_contacts: Optional[np.ndarray],
     channel_infected_by_contact: Optional[pd.Series],
     channel_infected_by_event: Optional[pd.Series],
     channel_demands_test: Optional[pd.Series],
@@ -933,10 +932,10 @@
         states (pandas.DataFrame): The states with additional information.
 
     """
-    if indexers is not None and contacts is not None:
-        for i, contact_model in enumerate(indexers):
-            if f"n_contacts_{contact_model}" in columns_to_keep:
-                states[f"n_contacts_{contact_model}"] = contacts[:, i]
+    # if indexers is not None and contacts is not None:
+    #     for i, contact_model in enumerate(indexers):
+    #         if f"n_contacts_{contact_model}" in columns_to_keep:
+    #             states[f"n_contacts_{contact_model}"] = contacts[:, i]
 
     if (
         channel_infected_by_contact is not None
