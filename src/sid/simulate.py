import functools
import itertools as it
import shutil
import warnings
from pathlib import Path

import dask.dataframe as dd
import numpy as np
import pandas as pd
from sid.config import BOOLEAN_STATE_COLUMNS
from sid.config import DTYPE_COUNTDOWNS
from sid.config import DTYPE_INFECTION_COUNTER
from sid.config import INDEX_NAMES
from sid.config import OPTIONAL_STATE_COLUMNS
from sid.config import SAVED_COLUMNS
from sid.contacts import calculate_contacts
from sid.contacts import calculate_infections_by_contacts
from sid.contacts import create_group_indexer
from sid.countdowns import COUNTDOWNS
from sid.events import calculate_infections_by_events
from sid.initial_conditions import (
    sample_initial_distribution_of_infections_and_immunity,
)
from sid.matching_probabilities import create_group_transition_probs
from sid.parse_model import parse_duration
from sid.pathogenesis import draw_course_of_disease
from sid.shared import factorize_assortative_variables
from sid.testing_allocation import allocate_tests
from sid.testing_allocation import update_pending_tests
from sid.testing_demand import calculate_demand_for_tests
from sid.testing_processing import process_tests
from sid.time import timestamp_to_sid_period
from sid.update_states import update_states


def get_simulate_func(
    params,
    initial_states,
    contact_models,
    duration=None,
    events=None,
    contact_policies=None,
    testing_demand_models=None,
    testing_allocation_models=None,
    testing_processing_models=None,
    seed=None,
    path=None,
    saved_columns=None,
    optional_state_columns=None,
    initial_conditions=None,
):
    """Get a function that simulates the spread of an infectious disease.

    The resulting function only depends on parameters. The computational time it takes
    to process the user input is only incurred once in :func:`get_simulate_func` and not
    when the resulting function is called.


    Args:
        params (pandas.DataFrame): DataFrame with parameters that influence the number
            of contacts, contagiousness and dangerousness of the disease, ... .
        initial_states (pandas.DataFrame): See :ref:`states`. Cannot contain the column
            "date" because it is used internally.
        contact_models (dict): Dictionary of dictionaries where each dictionary
            describes a channel by which contacts can be formed. See
            :ref:`contact_models`.
        duration (dict or None): Duration is a dictionary containing kwargs for
            :func:`pandas.date_range`.
        events (dict or None): Dictionary of events which cause infections.
        contact_policies (dict): Dict of dicts with contact. See :ref:`policies`.
        testing_demand_models (dict): Dict of dicts with demand models for tests. See
            :ref:`testing_demand_models` for more information.
        testing_allocation_models (dict): Dict of dicts with allocation models for
            tests. See :ref:`testing_allocation_models` for more information.
        testing_processing_models (dict): Dict of dicts with processing models for
            tests. See :ref:`testing_processing_models` for more information.
        seed (int, optional): Seed is used as the starting point of a sequence of seeds
            used to control randomness internally.
        path (str or pathlib.Path): Path to the directory where the simulated data is
            stored.
        saved_columns (dict or None): Dictionary with categories of state columns.
            The corresponding values can be True, False or Lists with columns that
            should be saved. Typically, during estimation you only want to save exactly
            what you need to calculate moments to make the simulation and calculation
            of moments faster. The categories are "initial_states", "disease_states",
            "testing_states", "countdowns", "contacts", "countdown_draws", "group_codes"
            and "other".
        optional_state_columns (dict): Dictionary with categories of state columns
            that can additionally be added to the states DataFrame, either for use in
            contact models and policies or to be saved. Most types of columns are added
            by default, but some of them are costly to add and thus only added when
            needed. Columns that are not in the state but specified in ``saved_columns``
<<<<<<< HEAD
            will not be saved. The categories are "contacts" and "reason_for_infection".
        initial_conditions (Option[Dict]): The initial conditions allow you to govern
            the distribution of infections and immunity and the heterogeneity of courses
            of disease at the start of the simulation. Use ``None`` to assume no
            heterogeneous courses of diseases and 1% infections. Otherwise,
            ``initial_conditions`` is a dictionary containing the following entries:

            - ``assort_by`` (Optional[Union[str, List[str]]]): The relative infections
              is preserved between the groups formed by ``assort_by`` variables. By
              default, no group is formed and infections spread across the whole
              population.
            - ``burn_in_period`` (int): The number of periods over which infections are
              distributed and can progress. The default is one period.
            - ``growth_rate`` (float): The growth rate specifies the increase of
              infections from one burn-in period to the next. For example, two indicates
              doubling case numbers every period. The value must be greater than or
              equal to one. Default is one which is no distribution over time.
            - ``initial_immunity`` (Union[int, float, pandas.Series]): The n_people who
              are immune in the beginning can be specified as an integer for the number,
              a float between 0 and 1 for the share, and a :class:`pandas.Series` with
              the same index as states. Note that infected individuals are also immune.
              For a 10% pre-existing immunity with 2% currently infected people, set the
              key to 0.12. By default, only infected individuals indicated by the
              initial infections are immune.
            - ``initial_infections`` (Union[int, float, pandas.Series,
              pandas.DataFrame]): The initial infections can be given as an integer
              which is the number of randomly infected individuals, as a float for the
              share or as a :class:`pandas.Series` which indicates whether an
              individuals is infected. If initial infections are a
              :class:`pandas.DataFrame`, then, the index is the same as ``states``,
              columns are dates or periods which can be sorted, and values are infected
              individuals on that date. This step will skip upscaling and distributing
              infections over days and directly jump to the evolution of states. By
              default, 1% of individuals is infected.
            - ``known_cases_multiplier`` (int): The factor can be used to scale up the
              initial infections while keeping shares between ``assort_by`` variables
              constant. This is helpful if official numbers are underreporting the
              number of cases.
=======
            will not be saved. The sole category is currently "contacts".
>>>>>>> 49e615a4

    Returns:
        callable: Simulates dataset based on parameters.

    """
    events = {} if events is None else events
    contact_policies = {} if contact_policies is None else contact_policies
    if testing_demand_models is None:
        testing_demand_models = {}
    if testing_allocation_models is None:
        testing_allocation_models = {}
    if testing_processing_models is None:
        testing_processing_models = {}

    optional_state_columns = _process_optional_state_columns(optional_state_columns)
    user_state_columns = initial_states.columns
    initial_states = initial_states.copy(deep=True)
    params = _prepare_params(params)

    path = _create_output_directory(path)

    _check_inputs(
        params,
        initial_states,
        contact_models,
        contact_policies,
        testing_demand_models,
        testing_allocation_models,
        testing_processing_models,
    )

    contact_models = _sort_contact_models(contact_models)
    assort_bys = _process_assort_bys(contact_models)
    initial_states = _process_initial_states(initial_states, assort_bys)
    duration = parse_duration(duration)
    contact_policies = {
        key: _add_defaults_to_policy_dict(val, duration)
        for key, val in contact_policies.items()
    }

    indexers = _prepare_assortative_matching_indexers(initial_states, assort_bys)

    cols_to_keep = _process_saved_columns(
        saved_columns, user_state_columns, contact_models, optional_state_columns
    )

    sim_func = functools.partial(
        _simulate,
        initial_states=initial_states,
        assort_bys=assort_bys,
        contact_models=contact_models,
        duration=duration,
        events=events,
        contact_policies=contact_policies,
        testing_demand_models=testing_demand_models,
        testing_allocation_models=testing_allocation_models,
        testing_processing_models=testing_processing_models,
        seed=seed,
        path=path,
        columns_to_keep=cols_to_keep,
        indexers=indexers,
        optional_state_columns=optional_state_columns,
        initial_conditions=initial_conditions,
    )
    return sim_func


def _simulate(
    params,
    initial_states,
    assort_bys,
    contact_models,
    duration,
    events,
    contact_policies,
    testing_demand_models,
    testing_allocation_models,
    testing_processing_models,
    seed,
    path,
    columns_to_keep,
    indexers,
    optional_state_columns,
    initial_conditions,
):
    """Simulate the spread of an infectious disease.

    Args:
        params (pandas.DataFrame): DataFrame with parameters that influence the number
            of contacts, contagiousness and dangerousness of the disease, ... .
        initial_states (pandas.DataFrame): See :ref:`states`. Cannot contain the column
            "date" because it is used internally.
        contact_models (dict): Dictionary of dictionaries where each dictionary
            describes a channel by which contacts can be formed. See
            :ref:`contact_models`.
        duration (dict): Duration is a dictionary containing kwargs for
            :func:`pandas.date_range`.
        events (dict): Dictionary of events which cause infections.
        contact_policies (dict): Dict of dicts with policies. See :ref:`policies`.
        testing_demand_models (dict): Dict of dicts with demand models for tests. See
            :ref:`testing_demand_models` for more information.
        testing_allocation_models (dict): Dict of dicts with allocation models for
            tests. See :ref:`testing_allocation_models` for more information.
        testing_processing_models (dict): Dict of dicts with processing models for
            tests. See :ref:`testing_processing_models` for more information.
        seed (int): Seed is used as the starting point of a sequence of seeds
            used to control randomness internally.
        path (pathlib.Path): Path to the directory where the simulated data is stored.
        columns_to_keep (list): Columns of states that will be saved in each period.
        optional_state_columns (dict): Dictionary with categories of state columns
            that can additionally be added to the states dataframe, either for use in
            contact models and policies or to be saved. Most types of columns are added
            by default, but some of them are costly to add and thus only added when
            needed. Columns that are not in the state but specified in ``saved_columns``
<<<<<<< HEAD
            will not be saved. The categories are "contacts" and "reason_for_infection".
        initial_conditions (Option[Dict]): The initial conditions allow you to govern
            the distribution of infections and immunity and the heterogeneity of courses
            of disease at the start of the simulation. Use ``None`` to assume no
            heterogeneous courses of diseases and 1% infections. Otherwise,
            ``initial_conditions`` is a dictionary containing the following entries:

            - ``assort_by`` (Optional[Union[str, List[str]]]): The relative infections
              is preserved between the groups formed by ``assort_by`` variables. By
              default, no group is formed and infections spread across the whole
              population.
            - ``burn_in_period`` (int): The number of periods over which infections are
              distributed and can progress. The default is one period.
            - ``growth_rate`` (float): The growth rate specifies the increase of
              infections from one burn-in period to the next. For example, two indicates
              doubling case numbers every period. The value must be greater than or
              equal to one. Default is one which is no distribution over time.
            - ``initial_immunity`` (Union[int, float, pandas.Series]): The n_people who
              are immune in the beginning can be specified as an integer for the number,
              a float between 0 and 1 for the share, and a :class:`pandas.Series` with
              the same index as states. Note that infected individuals are also immune.
              For a 10% pre-existing immunity with 2% currently infected people, set the
              key to 0.12. By default, only infected individuals indicated by the
              initial infections are immune.
            - ``initial_infections`` (Union[int, float, pandas.Series,
              pandas.DataFrame]): The initial infections can be given as an integer
              which is the number of randomly infected individuals, as a float for the
              share or as a :class:`pandas.Series` which indicates whether an
              individuals is infected. If initial infections are a
              :class:`pandas.DataFrame`, then, the index is the same as ``states``,
              columns are dates or periods which can be sorted, and values are infected
              individuals on that date. This step will skip upscaling and distributing
              infections over days and directly jump to the evolution of states. By
              default, 1% of individuals is infected.
            - ``known_cases_multiplier`` (int): The factor can be used to scale up the
              initial infections while keeping shares between ``assort_by`` variables
              constant. This is helpful if official numbers are underreporting the
              number of cases.
=======
            will not be saved. The sole category is currently "contacts".
>>>>>>> 49e615a4

    Returns:
        simulation_results (dask.dataframe): The simulation results in form of a long
            :class:`dask.dataframe`. The DataFrame contains the states of each period
            (see :ref:`states`) and a column called newly_infected.

    """
    seed = it.count(np.random.randint(0, 1_000_000)) if seed is None else it.count(seed)

    cum_probs = _prepare_assortative_matching_probabilities(
        initial_states, assort_bys, params, contact_models
    )

    states = draw_course_of_disease(initial_states, params, next(seed))

    states = sample_initial_distribution_of_infections_and_immunity(
        states, params, initial_conditions, seed
    )
<<<<<<< HEAD
=======
    code_to_contact_model = dict(enumerate(contact_models))
>>>>>>> 49e615a4

    for date in duration["dates"]:
        states["date"] = date
        states["period"] = timestamp_to_sid_period(date)

        contacts = calculate_contacts(
            contact_models=contact_models,
            contact_policies=contact_policies,
            states=states,
            params=params,
            date=date,
        )

        (
            newly_infected_contacts,
            n_has_additionally_infected,
            newly_missed_contacts,
            channel_infected_by_contact,
        ) = calculate_infections_by_contacts(
            states=states,
            contacts=contacts,
            params=params,
            indexers=indexers,
            group_cdfs=cum_probs,
            code_to_contact_model=code_to_contact_model,
            seed=seed,
        )
        (
            newly_infected_events,
            channel_infected_by_event,
        ) = calculate_infections_by_events(states, params, events)

        if testing_demand_models:
<<<<<<< HEAD
            demands_test = calculate_demand_for_tests(
                states, testing_demand_models, params, date, seed
=======
            demands_test, channel_demands_test = calculate_demand_for_tests(
                states,
                testing_demand_models,
                params,
                date,
                optional_state_columns,
                seed,
>>>>>>> 49e615a4
            )
            allocated_tests = allocate_tests(
                states, testing_allocation_models, demands_test, params, date
            )

            states = update_pending_tests(states, allocated_tests)

            to_be_processed_tests = process_tests(
                states, testing_processing_models, params, date
            )
        else:
            demands_test = None
            channel_demands_test = None
            allocated_tests = None
            to_be_processed_tests = None

        states = update_states(
            states=states,
            newly_infected_contacts=newly_infected_contacts,
            newly_infected_events=newly_infected_events,
            params=params,
            seed=seed,
            optional_state_columns=optional_state_columns,
            n_has_additionally_infected=n_has_additionally_infected,
            indexers=indexers,
            contacts=contacts,
            to_be_processed_test=to_be_processed_tests,
            channel_infected_by_contact=channel_infected_by_contact,
            channel_infected_by_event=channel_infected_by_event,
            channel_demands_test=channel_demands_test,
        )

        _dump_periodic_states(states, columns_to_keep, path, date)

    categoricals = {
        column: initial_states[column].cat.categories.shape[0]
        for column in initial_states.select_dtypes("category").columns
        if column in columns_to_keep
    }
    simulation_results = _return_dask_dataframe(path, categoricals)

    return simulation_results


def _prepare_params(params):
    """Check the supplied params and set the index if not done."""
    if not isinstance(params, pd.DataFrame):
        raise ValueError("params must be a DataFrame.")

    params = params.copy()
    if not (
        isinstance(params.index, pd.MultiIndex) and params.index.names == INDEX_NAMES
    ):
        raise ValueError(
            "params must have the index levels 'category', 'subcategory' and 'name'."
        )

    if np.any(params.index.to_frame().isna()):
        raise ValueError(
            "No NaNs allowed in the params index. Repeat the previous index level "
            "instead."
        )

    if params.index.duplicated().any():
        raise ValueError("No duplicates in the params index allowed.")

    if params["value"].isna().any():
        raise ValueError("The 'value' column of params must not contain NaNs.")

    try:
        relative_limit = params.loc[
            ("health_system", "icu_limit_relative", "icu_limit_relative"), "value"
        ]
    except KeyError:
        warnings.warn(
            "A limit of ICU beds is not specified in 'params'. Individuals who need "
            "intensive care will decease immediately.\n\n"
            "Set ('health_system', 'icu_limit_relative', 'icu_limit_relative') in "
            "'params' to beds per 100,000 individuals to silence the warning."
        )
    else:
        if relative_limit < 1:
            warnings.warn("The limit for ICU beds per 100,000 individuals is below 1.")

    return params


def _create_output_directory(path):
    """Determine the output directory for the data.

    The user can provide a path or a default path is chosen. If the user's path leads to
    an non-empty directory, it is removed and newly created.

    Args:
        path (pathlib.Path or None): Path to the output directory.

    Returns:
        output_directory (pathlib.Path): Path to the created output directory.

    """
    if path is None:
        path = Path.cwd() / ".sid"

    output_directory = Path(path)

    if output_directory.exists() and not output_directory.is_dir():
        raise ValueError(f"{path} is a file instead of an directory.")
    elif output_directory.exists():
        shutil.rmtree(output_directory)

    output_directory.mkdir(parents=True, exist_ok=True)

    return output_directory


def _sort_contact_models(contact_models):
    """Sort the contact_models.

    First we have non recurrent, then recurrent contacts models. Within each group
    the models are sorted alphabetically.

    Args:
        contact_models (dict): see :ref:`contact_models`

    Returns:
        dict: sorted copy of contact_models.

    """
    sorted_ = sorted(
        name for name, mod in contact_models.items() if not mod["is_recurrent"]
    )
    sorted_ += sorted(
        name for name, mod in contact_models.items() if mod["is_recurrent"]
    )
    return {name: contact_models[name] for name in sorted_}


def _process_assort_bys(contact_models):
    """Set default values for assort_by variables and extract them into a dict.

    Args:
        contact_models (dict): see :ref:`contact_models`

    Returns:
        assort_bys (dict): Keys are names of contact models, values are lists with the
            assort_by variables of the model.

    """
    assort_bys = {}
    for model_name, model in contact_models.items():
        assort_by = model.get("assort_by", None)
        if assort_by is None:
            warnings.warn(
                "Not specifying 'assort_by' significantly raises runtime. "
                "You can silence this warning by setting 'assort_by' to False."
                f"in contact model {model_name}"
            )
            assort_by = []
        elif not assort_by:
            assort_by = []
        elif isinstance(assort_by, str):
            assort_by = [assort_by]
        elif isinstance(assort_by, list):
            pass
        else:
            raise ValueError(
                f"'assort_by' for '{model_name}' must be False str, or list."
            )

        assort_bys[model_name] = assort_by

    return assort_bys


def _check_inputs(
    params,
    initial_states,
    contact_models,
    contact_policies,
    testing_demand_models,
    testing_allocation_models,
    testing_processing_models,
):
    """Check the user inputs."""
    cd_names = sorted(COUNTDOWNS)
    gb = params.loc[cd_names].groupby(INDEX_NAMES[:2])
    prob_sums = gb["value"].sum()
    problematic = prob_sums[~prob_sums.between(1 - 1e-08, 1 + 1e-08)].index.tolist()
    assert (
        len(problematic) == 0
    ), f"The following countdown probabilities don't add up to 1: {problematic}"

    if not isinstance(initial_states, pd.DataFrame):
        raise ValueError("initial_states must be a DataFrame.")

    if not isinstance(contact_models, dict):
        raise ValueError("contact_models must be a dictionary.")

    for cm_name, cm in contact_models.items():
        if not isinstance(cm, dict):
            raise ValueError(f"Each contact model must be a dictionary: {cm_name}.")

    if not isinstance(contact_policies, dict):
        raise ValueError("policies must be a dictionary.")

    for name, pol in contact_policies.items():
        if not isinstance(pol, dict):
            raise ValueError(f"Each policy must be a dictionary: {name}.")
        if "affected_contact_model" not in pol:
            raise KeyError(
                f"contact_policy {name} must have a 'affected_contact_model' specified."
            )
        model = pol["affected_contact_model"]
        if model not in contact_models:
            raise ValueError(f"Unknown affected_contact_model for {name}.")
        if "policy" not in pol:
            raise KeyError(f"contact_policy {name} must have a 'policy' specified.")

        # the policy must either be a callable or a number between 0 and 1.
        if not callable(pol["policy"]):
            if not isinstance(pol["policy"], (float, int)):
                raise ValueError(
                    f"The 'policy' entry of {name} must be callable or a number."
                )
            elif (pol["policy"] > 1.0) or (pol["policy"] < 0.0):
                raise ValueError(
                    f"If 'policy' is a number it must lie between 0 and 1. "
                    f"For {name} it is {pol['policy']}."
                )
            else:
                recurrent = contact_models[model]["is_recurrent"]
                assert not recurrent or pol["policy"] == 0.0, (
                    f"Specifying multipliers for recurrent models such as {name} for "
                    f"{pol['affected_contact_model']} will not change the contacts "
                    "of anyone because for recurrent models it is only checked"
                    "where the number of contacts is larger than 0. "
                    "This is unaffected by any multiplier other than 0"
                )

    for testing_model in [
        testing_demand_models,
        testing_allocation_models,
        testing_processing_models,
    ]:
        for name in testing_model:
            if not isinstance(testing_model[name], dict):
                raise ValueError(f"Each testing model must be a dictionary: {name}.")

            if "model" not in testing_model[name]:
                raise ValueError(
                    f"Each testing model must have a 'model' entry: {name}."
                )

    first_levels = params.index.get_level_values("category")
    assort_prob_matrices = [
        x for x in first_levels if x.startswith("assortative_matching_")
    ]
    for name in assort_prob_matrices:
        meeting_prob = params.loc[name]["value"].unstack()
        assert len(meeting_prob.index) == len(
            meeting_prob.columns
        ), f"assortative probability matrices must be square but isn't for {name}."
        assert (
            meeting_prob.index == meeting_prob.columns
        ).all(), (
            f"assortative probability matrices must be square but isn't for {name}."
        )
        assert (meeting_prob.sum(axis=1) > 0.9999).all() & (
            meeting_prob.sum(axis=1) < 1.00001
        ).all(), (
            f"the meeting probabilities of {name} do not add up to one in every row."
        )


def _prepare_assortative_matching_indexers(states, assort_bys):
    """Create indexers and first stage probabilities for assortative matching.

    Args:
        states (pd.DataFrame): see :ref:`states`.
        assort_bys (dict): Keys are names of contact models, values are lists with the
            assort_by variables of the model.

    returns:
        indexers (dict): Dict of numba.Typed.List The i_th entry of the lists are the
            indices of the i_th group.

    """
    indexers = {}
    for model_name, assort_by in assort_bys.items():
        indexers[model_name] = create_group_indexer(states, assort_by)

    return indexers


def _prepare_assortative_matching_probabilities(
    states, assort_bys, params, contact_models
):
    """Create indexers and first stage probabilities for assortative matching.

    Args:
        states (pd.DataFrame): see :ref:`states`.
        assort_bys (dict): Keys are names of contact models, values are lists with the
            assort_by variables of the model.
        params (pd.DataFrame): see :ref:`params`.
        contact_models (dict): see :ref:`contact_models`.

    returns:
        first_probs (dict): dict of arrays of shape n_group, n_groups with probabilities
        for the first stage of sampling when matching contacts. probs[i, j] is the
        cumulative probability that an individual from group i meets someone from
        group j.

    """
    first_probs = {}
    for model_name, assort_by in assort_bys.items():
        if not contact_models[model_name]["is_recurrent"]:
            first_probs[model_name] = create_group_transition_probs(
                states, assort_by, params, model_name
            )
    return first_probs


def _add_defaults_to_policy_dict(pol_dict, duration):
    """Add defaults to a policy dictionary."""
    default = {
        "start": duration["start"],
        "end": duration["end"],
        "is_active": lambda states: True,
    }
    default.update(pol_dict)

    return default


def _process_initial_states(states, assort_bys):
    """Process the initial states given by the user.

    Args:
        states (pandas.DataFrame): The user-defined initial states.
        assort_bys (list, optional): List of variable names. Contacts are assortative
            by these variables.

    Returns:
        states (pandas.DataFrame): Processed states.

    """
    if np.any(states.isna()):
        raise ValueError("'initial_states' are not allowed to contain NaNs.")

    # Check if all assort_by columns are categoricals. This is important to save memory.
    assort_by_variables = list(
        set(it.chain.from_iterable(a_b for a_b in assort_bys.values()))
    )
    for assort_by in assort_by_variables:
        if states[assort_by].dtype.name != "category":
            states[assort_by] = states[assort_by].astype("category")

    # Sort index for deterministic shuffling and reset index because otherwise it will
    # be dropped while writing to parquet. Parquet stores an efficient range index
    # instead.
    states = states.sort_index().reset_index()

    for col in BOOLEAN_STATE_COLUMNS:
        if col not in states.columns:
            states[col] = False

    for col in COUNTDOWNS:
        if col not in states.columns:
            states[col] = -1
        states[col] = states[col].astype(DTYPE_COUNTDOWNS)

    states["n_has_infected"] = DTYPE_INFECTION_COUNTER(0)
    states["pending_test_date"] = pd.NaT

    for model_name, assort_by in assort_bys.items():
        states[f"group_codes_{model_name}"], _ = factorize_assortative_variables(
            states, assort_by
        )

    return states


def _dump_periodic_states(states, columns_to_keep, output_directory, date):
    states = states[columns_to_keep]
    states.to_parquet(output_directory / f"{date.date()}.parquet", engine="fastparquet")


def _return_dask_dataframe(output_directory, categoricals):
    """Process the simulation results.

    Args:
        output_directory (pathlib.Path): Path to output directory.
        categoricals (list): List of variable names which are categoricals.
    Returns:
        df (dask.dataframe): A dask DataFrame which contains the simulation results.

    """
    return dd.read_parquet(
        output_directory, categories=categoricals, engine="fastparquet"
    )


def _process_saved_columns(
    saved_columns, initial_state_columns, contact_models, optional_state_columns
):
    saved_columns = (
        SAVED_COLUMNS if saved_columns is None else {**SAVED_COLUMNS, **saved_columns}
    )

    all_columns = {
        "time": ["date", "period"],
        "initial_states": initial_state_columns,
        "disease_states": [col for col in BOOLEAN_STATE_COLUMNS if "test" not in col],
        "testing_states": (
            [col for col in BOOLEAN_STATE_COLUMNS if "test" in col]
            + ["pending_test_date"]
        ),
        "countdowns": list(COUNTDOWNS),
        "contacts": [f"n_contacts_{model}" for model in contact_models],
        "countdown_draws": [f"{cd}_draws" for cd in COUNTDOWNS],
        "group_codes": [f"group_codes_{model}" for model in contact_models],
        "channels": [
            "channel_infected_by_contact",
            "channel_infected_by_event",
            "channel_demands_test",
        ],
    }

    keep = []
    for category in all_columns:
        keep += _combine_column_lists(saved_columns[category], all_columns[category])

    if isinstance(saved_columns["other"], list):
        keep += saved_columns["other"]

    keep += _combine_column_lists(
        optional_state_columns["contacts"], all_columns["contacts"]
    )

    keep += _combine_column_lists(
        optional_state_columns["channels"], all_columns["channels"]
    )

    # drop duplicates
    keep = list(set(keep))

    return keep


def _combine_column_lists(user_entries, all_entries):
    if isinstance(user_entries, bool) and user_entries:
        res = all_entries
    elif isinstance(user_entries, list):
        res = [e for e in user_entries if e in all_entries]
    elif isinstance(user_entries, str):
        res = [user_entries] if user_entries in all_entries else []
    else:
        res = []
    res = list(res)
    return res


def _process_optional_state_columns(opt_state_cols):
    res = (
        OPTIONAL_STATE_COLUMNS
        if opt_state_cols is None
        else {**OPTIONAL_STATE_COLUMNS, **opt_state_cols}
    )
    return res<|MERGE_RESOLUTION|>--- conflicted
+++ resolved
@@ -90,8 +90,7 @@
             contact models and policies or to be saved. Most types of columns are added
             by default, but some of them are costly to add and thus only added when
             needed. Columns that are not in the state but specified in ``saved_columns``
-<<<<<<< HEAD
-            will not be saved. The categories are "contacts" and "reason_for_infection".
+            will not be saved. The sole category is currently "contacts".
         initial_conditions (Option[Dict]): The initial conditions allow you to govern
             the distribution of infections and immunity and the heterogeneity of courses
             of disease at the start of the simulation. Use ``None`` to assume no
@@ -129,9 +128,6 @@
               initial infections while keeping shares between ``assort_by`` variables
               constant. This is helpful if official numbers are underreporting the
               number of cases.
-=======
-            will not be saved. The sole category is currently "contacts".
->>>>>>> 49e615a4
 
     Returns:
         callable: Simulates dataset based on parameters.
@@ -246,8 +242,7 @@
             contact models and policies or to be saved. Most types of columns are added
             by default, but some of them are costly to add and thus only added when
             needed. Columns that are not in the state but specified in ``saved_columns``
-<<<<<<< HEAD
-            will not be saved. The categories are "contacts" and "reason_for_infection".
+            will not be saved. The sole category is currently "contacts".
         initial_conditions (Option[Dict]): The initial conditions allow you to govern
             the distribution of infections and immunity and the heterogeneity of courses
             of disease at the start of the simulation. Use ``None`` to assume no
@@ -285,9 +280,6 @@
               initial infections while keeping shares between ``assort_by`` variables
               constant. This is helpful if official numbers are underreporting the
               number of cases.
-=======
-            will not be saved. The sole category is currently "contacts".
->>>>>>> 49e615a4
 
     Returns:
         simulation_results (dask.dataframe): The simulation results in form of a long
@@ -306,10 +298,7 @@
     states = sample_initial_distribution_of_infections_and_immunity(
         states, params, initial_conditions, seed
     )
-<<<<<<< HEAD
-=======
     code_to_contact_model = dict(enumerate(contact_models))
->>>>>>> 49e615a4
 
     for date in duration["dates"]:
         states["date"] = date
@@ -343,10 +332,6 @@
         ) = calculate_infections_by_events(states, params, events)
 
         if testing_demand_models:
-<<<<<<< HEAD
-            demands_test = calculate_demand_for_tests(
-                states, testing_demand_models, params, date, seed
-=======
             demands_test, channel_demands_test = calculate_demand_for_tests(
                 states,
                 testing_demand_models,
@@ -354,7 +339,6 @@
                 date,
                 optional_state_columns,
                 seed,
->>>>>>> 49e615a4
             )
             allocated_tests = allocate_tests(
                 states, testing_allocation_models, demands_test, params, date
