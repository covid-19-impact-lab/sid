--- conflicted
+++ resolved
@@ -513,117 +513,9 @@
     return assort_bys
 
 
-<<<<<<< HEAD
-def _check_inputs(
-    params,
-    initial_states,
-    contact_models,
-    contact_policies,
-    testing_demand_models,
-    testing_allocation_models,
-    testing_processing_models,
-):
-    """Check the user inputs."""
-    cd_names = sorted(COUNTDOWNS)
-    gb = params.loc[cd_names].groupby(INDEX_NAMES[:2])
-    prob_sums = gb["value"].sum()
-    problematic = prob_sums[~prob_sums.between(1 - 1e-08, 1 + 1e-08)].index.tolist()
-    assert (
-        len(problematic) == 0
-    ), f"The following countdown probabilities don't add up to 1: {problematic}"
-
-    if not isinstance(initial_states, pd.DataFrame):
-        raise ValueError("initial_states must be a DataFrame.")
-
-    if not isinstance(contact_models, dict):
-        raise ValueError("contact_models must be a dictionary.")
-
-    for cm_name, cm in contact_models.items():
-        if not isinstance(cm, dict):
-            raise ValueError(f"Each contact model must be a dictionary: {cm_name}.")
-        if cm["is_recurrent"] and "assort_by" not in cm:
-            raise ValueError(
-                f"{cm_name} is a recurrent contact model without an assort_by."
-            )
-
-    if not isinstance(contact_policies, dict):
-        raise ValueError("policies must be a dictionary.")
-
-    for name, pol in contact_policies.items():
-        if not isinstance(pol, dict):
-            raise ValueError(f"Each policy must be a dictionary: {name}.")
-        if "affected_contact_model" not in pol:
-            raise KeyError(
-                f"contact_policy {name} must have a 'affected_contact_model' specified."
-            )
-        model = pol["affected_contact_model"]
-        if model not in contact_models:
-            raise ValueError(f"Unknown affected_contact_model for {name}.")
-        if "policy" not in pol:
-            raise KeyError(f"contact_policy {name} must have a 'policy' specified.")
-
-        # the policy must either be a callable or a number between 0 and 1.
-        if not callable(pol["policy"]):
-            if not isinstance(pol["policy"], (float, int)):
-                raise ValueError(
-                    f"The 'policy' entry of {name} must be callable or a number."
-                )
-            elif (pol["policy"] > 1.0) or (pol["policy"] < 0.0):
-                raise ValueError(
-                    f"If 'policy' is a number it must lie between 0 and 1. "
-                    f"For {name} it is {pol['policy']}."
-                )
-            else:
-                recurrent = contact_models[model]["is_recurrent"]
-                assert not recurrent or pol["policy"] == 0.0, (
-                    f"Specifying multipliers for recurrent models such as {name} for "
-                    f"{pol['affected_contact_model']} will not change the contacts "
-                    "of anyone because for recurrent models it is only checked"
-                    "where the number of contacts is larger than 0. "
-                    "This is unaffected by any multiplier other than 0"
-                )
-
-    for testing_model in [
-        testing_demand_models,
-        testing_allocation_models,
-        testing_processing_models,
-    ]:
-        for name in testing_model:
-            if not isinstance(testing_model[name], dict):
-                raise ValueError(f"Each testing model must be a dictionary: {name}.")
-
-            if "model" not in testing_model[name]:
-                raise ValueError(
-                    f"Each testing model must have a 'model' entry: {name}."
-                )
-
-    first_levels = params.index.get_level_values("category")
-    assort_prob_matrices = [
-        x for x in first_levels if x.startswith("assortative_matching_")
-    ]
-    for name in assort_prob_matrices:
-        meeting_prob = params.loc[name]["value"].unstack()
-        assert len(meeting_prob.index) == len(
-            meeting_prob.columns
-        ), f"assortative probability matrices must be square but isn't for {name}."
-        assert (
-            meeting_prob.index == meeting_prob.columns
-        ).all(), (
-            f"assortative probability matrices must be square but isn't for {name}."
-        )
-        assert (meeting_prob.sum(axis=1) > 0.9999).all() & (
-            meeting_prob.sum(axis=1) < 1.00001
-        ).all(), (
-            f"the meeting probabilities of {name} do not add up to one in every row."
-        )
-
-
-def _prepare_assortative_matching_indexers(states, assort_bys):
-=======
 def _prepare_assortative_matching_indexers(
     states: pd.DataFrame, assort_bys: Dict[str, List[str]]
 ) -> Dict[str, nb.typed.List]:
->>>>>>> 9e491451
     """Create indexers and first stage probabilities for assortative matching.
 
     Args:
