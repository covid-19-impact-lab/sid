--- conflicted
+++ resolved
@@ -914,13 +914,9 @@
             unsorted_groups = states[group_code_name].unique()
             groups = np.sort(unsorted_groups[unsorted_groups != -1])
         else:
-<<<<<<< HEAD
             groups = states[group_code_name].cat.categories
             if is_factorized:
                 groups = groups[groups != -1]
-=======
-            raise NotImplementedError
->>>>>>> e608267f
 
         group_codes_info[model_name] = {"name": group_code_name, "groups": groups}
 
