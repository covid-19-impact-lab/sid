<<<<<<< HEAD
import os

=======
import numba as nb
>>>>>>> 42d06528
import numpy as np
import pandas as pd
from sid.config import DTYPE_GROUP_CODE
from sid.config import INDEX_NAMES
from sid.config import ROOT_DIR
from sid.time import sid_period_to_timestamp


def get_epidemiological_parameters():
    """Get epidemiological_parameters."""
    return pd.read_csv(ROOT_DIR / "covid_epi_params.csv", index_col=INDEX_NAMES)


def get_date(states):
    """Get date from states."""
    if "date" in states.columns:
        out = states["date"].iloc[0]
    elif "period" in states.columns:
        out = sid_period_to_timestamp(states["period"].iloc[0])
    else:
        raise ValueError("'states' does not contain 'date' or 'period'.")
    return out


def factorize_assortative_variables(states, assort_by):
    """Factorize assortative variables.

    This function forms unique values by combining the different values of assortative
    variables. If there are no assortative variables, a single group is assigned to all
    states.

    The group codes are converted to a lower dtype to save memory.

    Args:
        states (pandas.DataFrame): The user-defined initial states.
        assort_by (list, optional): List of variable names. Contacts are assortative by
            these variables.

    Returns:
        (tuple): Tuple containing

        - group_codes (numpy.ndarray): Array containing the code for each states.
        - group_codes_values (numpy.ndarray): One-dimensional array where positions
          correspond the values of assortative variables to form the group.

    """
    if assort_by:
        assort_by_series = [states[col].to_numpy() for col in assort_by]
        group_codes, group_codes_values = pd.factorize(
            pd._libs.lib.fast_zip(assort_by_series), sort=True
        )
        group_codes = group_codes.astype(DTYPE_GROUP_CODE)

    else:
        group_codes = np.zeros(len(states), dtype=np.uint8)
        group_codes_values = [(0,)]

    return group_codes, group_codes_values


def calculate_r_effective(df, window_length=7):
    """Calculate the effective reproduction number.

    More information can be found here: https://bit.ly/2VZOR5a.

    Args:
        df (pandas.DataFrame): states DataFrame for which to calculate R_e, usually
            the states of one day.
        window_length (int): how many days to use to identify the previously infectious
            people. The lower, the more changes in behavior can be seen, but the smaller
            the number of people on which to calculate R_e.

    Returns:
        r_effective (float): mean number of people infected by someone whose infectious
            spell ended in the last *window_length* days.

    """
    prev_infected = df[df["cd_infectious_false"].between(-window_length, 0)]
    # the infection counter is only reset to zero once a person becomes infected again
    # so abstracting from very fast reinfections its mean among those that
    # ceased to be infectious in the last window_length is R_e.
    r_effective = prev_infected["n_has_infected"].mean()
    return r_effective


def calculate_r_zero(df, window_length=7):
    """Calculate the basic replication number R_0.

    This is done by dividing the effective reproduction number by the share of
    susceptible people in the DataFrame. Using R_e and the share of the susceptible
    people from the very last period of the time means that heterogeneous matching and
    changes in the rate of immunity are neglected.

    More explanation can be found here: https://bit.ly/2VZOR5a.

    Args:
        df (pandas.DataFrame): states DataFrame for which to calculate R_0, usually the
            states of one period.
        window_length (int): how many days to use to identify the previously infectious
            people. The lower, the more changes in behavior can be seen, but the smaller
            the number of people on which to calculate R_0.

    Returns:
        r_zero (float): mean number of people that would have been infected by someone
            whose infectious spell ended in the last *window_length* days if everyone
            had been susceptible, neglecting heterogeneous matching and changes in the
            rate of immunity.

    """
    r_effective = calculate_r_effective(df=df, window_length=window_length)
    pct_susceptible = 1 - df["immune"].mean()
    r_zero = r_effective / pct_susceptible
    return r_zero


def random_choice(choices, probabilities=None, decimals=5):
    """Return elements of choices for a two-dimensional array of probabilities.

    It is assumed that probabilities are ordered (n_samples, n_choices).

    The function is taken from this `StackOverflow post
    <https://stackoverflow.com/questions/40474436>`_ as a workaround for
    :func:`numpy.random.choice` as it can only handle one-dimensional probabilities.

    Examples:
        Here is an example with non-zero probabilities.

        >>> n_samples = 100_000
        >>> n_choices = 3
        >>> p = np.array([0.15, 0.35, 0.5])
        >>> ps = np.tile(p, (n_samples, 1))
        >>> choices = random_choice(n_choices, ps)
        >>> np.round(np.bincount(choices), decimals=-3) / n_samples
        array([0.15, 0.35, 0.5 ])

        Here is an example where one choice has probability zero.

        >>> choices = np.arange(3)
        >>> p = np.array([0.4, 0, 0.6])
        >>> ps = np.tile(p, (n_samples, 1))
        >>> choices = random_choice(3, ps)
        >>> np.round(np.bincount(choices), decimals=-3) / n_samples
        array([0.4, 0. , 0.6])

    """
    if isinstance(choices, int):
        choices = np.arange(choices)
    elif isinstance(choices, (dict, list, tuple)):
        choices = np.array(list(choices))
    elif isinstance(choices, np.ndarray):
        pass
    else:
        raise TypeError(f"'choices' has invalid type {type(choices)}.")

    if probabilities is None:
        n_choices = choices.shape[-1]
        probabilities = np.ones((1, n_choices)) / n_choices
        probabilities = np.broadcast_to(probabilities, choices.shape)
    elif isinstance(probabilities, (pd.Series, pd.DataFrame)):
        probabilities = probabilities.to_numpy()
    elif isinstance(probabilities, np.ndarray):
        pass
    else:
        raise TypeError(f"'probabilities' has invalid type {type(probabilities)}.")

    cumulative_distribution = probabilities.cumsum(axis=1)
    # Probabilities often do not sum to one but 0.99999999999999999.
    cumulative_distribution[:, -1] = np.round(cumulative_distribution[:, -1], decimals)

    if not (cumulative_distribution[:, -1] == 1).all():
        raise ValueError("Probabilities do not sum to one.")

    u = np.random.rand(cumulative_distribution.shape[0], 1)

    # Note that :func:`np.argmax` returns the first index for multiple maximum values.
    indices = (u < cumulative_distribution).argmax(axis=1)

    out = np.take(choices, indices)
    if out.shape == (1,):
        out = out[0]

    return out


def validate_return_is_series_or_ndarray(x, index=None, when=None):
    if isinstance(x, (pd.Series, np.ndarray)):
        return pd.Series(data=x, index=index)
    else:
        raise ValueError(f"'{when}' must always return a pd.Series or a np.ndarray.")


def date_is_within_start_and_end_date(date, start, end):
    """Indicate whether date lies within the start and end dates.

    ``None`` is interpreted as an open boundary.

    Examples:
        >>> date_is_within_start_and_end_date("2020-01-02", "2020-01-01", "2020-01-03")
        True
        >>> date_is_within_start_and_end_date("2020-01-01", "2020-01-02", "2020-01-03")
        False
        >>> date_is_within_start_and_end_date("2020-01-01", None, "2020-01-03")
        True

    """
    is_within = True
    if start is not None and pd.Timestamp(start) > pd.Timestamp(date):
        is_within = False
    if end is not None and pd.Timestamp(end) < pd.Timestamp(date):
        is_within = False

    return is_within


<<<<<<< HEAD
def parse_n_workers(value):
    """Validate the n-workers option."""
    if value == "auto":
        n_workers = os.cpu_count() - 1
    elif value in [None, "None", "none"]:
        n_workers = 1
    elif isinstance(value, int) and 1 <= value:
        n_workers = value
    elif isinstance(value, str) and value.isdigit():
        n_workers = int(value)
    else:
        raise ValueError("n_workers can either be an integer >= 1, 'auto' or None.")

    return n_workers
=======
@nb.njit
def boolean_choice(truth_probability):
    """Sample boolean value with probability given for ``True``.

    Args:
        truth_probability (float): Must be between 0 and 1.

    Returns:
        bool: Boolean array.

    Example:
        >>> boolean_choice(1)
        True
        >>> boolean_choice(0)
        False

    """
    u = np.random.uniform(0, 1)
    return u <= truth_probability


def boolean_choices(truth_probabilities):
    """Sample boolean value with probabilities given for ``True``.

    Args:
        truth_probabilities (float): Must be between 0 and 1.

    Returns:
        bool: Boolean array.

    Example:
        >>> boolean_choice(np.array([1, 0]))
        array([ True, False])

    """
    u = np.random.uniform(0, 1, size=len(truth_probabilities))
    return u <= truth_probabilities
>>>>>>> 42d06528
<|MERGE_RESOLUTION|>--- conflicted
+++ resolved
@@ -1,9 +1,5 @@
-<<<<<<< HEAD
 import os
-
-=======
 import numba as nb
->>>>>>> 42d06528
 import numpy as np
 import pandas as pd
 from sid.config import DTYPE_GROUP_CODE
@@ -218,7 +214,6 @@
     return is_within
 
 
-<<<<<<< HEAD
 def parse_n_workers(value):
     """Validate the n-workers option."""
     if value == "auto":
@@ -233,7 +228,8 @@
         raise ValueError("n_workers can either be an integer >= 1, 'auto' or None.")
 
     return n_workers
-=======
+
+
 @nb.njit
 def boolean_choice(truth_probability):
     """Sample boolean value with probability given for ``True``.
@@ -270,5 +266,4 @@
 
     """
     u = np.random.uniform(0, 1, size=len(truth_probabilities))
-    return u <= truth_probabilities
->>>>>>> 42d06528
+    return u <= truth_probabilities