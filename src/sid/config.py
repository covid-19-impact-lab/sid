--- conflicted
+++ resolved
@@ -62,12 +62,11 @@
 }
 
 
-<<<<<<< HEAD
 INITIAL_CONDITIONS = {
     "burn_in_periods": 14,
     "assort_by": ["county"],
     "growth_rate": 1.3,
 }
-=======
-SID_TIME_START = pd.Timestamp("2019-01-01")
->>>>>>> 8c0b10ab
+
+
+SID_TIME_START = pd.Timestamp("2019-01-01")