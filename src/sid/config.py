--- conflicted
+++ resolved
@@ -62,13 +62,12 @@
 }
 
 
-<<<<<<< HEAD
 INITIAL_CONDITIONS = {
     "assort_by": None,
     "burn_in_periods": 1,
     "growth_rate": 1,
     "known_cases_multiplier": 1,
 }
-=======
-SID_TIME_START = pd.Timestamp("2019-01-01")
->>>>>>> 8c0b10ab
+
+
+SID_TIME_START = pd.Timestamp("2019-01-01")