from pathlib import Path

import numpy as np
import pandas as pd


BOOLEAN_STATE_COLUMNS = [
    "ever_infected",
    "immune",
    "infectious",
    "symptomatic",
    "needs_icu",
    "dead",
    "pending_test",
    "received_test_result",
    "knows_immune",
    "knows_infectious",
    "demands_test",
    "allocated_test",
    "to_be_processed_test",
    "newly_infected",
    "newly_deceased",
    "new_known_case",
]

DTYPE_COUNTDOWNS = np.int16
"""Dtype for the countdowns.

The dtype has to be signed integer because `-1` is assigned to counters which have not
been started.

"""
DTYPE_DRAW_COURSE_OF_DISEASE = np.int16
DTYPE_GROUP_CODE = np.int32
DTYPE_INDEX = np.uint32
DTYPE_INFECTED = np.bool_
DTYPE_INFECTION_COUNTER = np.uint16
DTYPE_N_CONTACTS = np.uint32
DTYPE_SID_PERIOD = np.int16

INDEX_NAMES = ["category", "subcategory", "name"]

ROOT_DIR = Path(__file__).parent

RELATIVE_POPULATION_PARAMETER = 1 / 100_000

SAVED_COLUMNS = {
    "time": ["date"],
    "initial_states": True,
    "disease_states": True,
    "testing_states": False,
    "countdowns": ["cd_infectious_false"],
    "contacts": False,
    "countdown_draws": False,
    "group_codes": False,
<<<<<<< HEAD
    "other": ["n_has_infected", "newly_infected", "new_known_case"],
=======
    "other": ["n_has_infected", "newly_infected"],
    "channels": False,
>>>>>>> 49e615a4
}


OPTIONAL_STATE_COLUMNS = {"contacts": False, "channels": False}


INITIAL_CONDITIONS = {
    "assort_by": None,
    "burn_in_periods": 1,
    "growth_rate": 1,
    "known_cases_multiplier": 1,
    "initial_infections": 0.01,
    "initial_immunity": None,
}


SID_TIME_START = pd.Timestamp("2019-01-01")<|MERGE_RESOLUTION|>--- conflicted
+++ resolved
@@ -53,12 +53,8 @@
     "contacts": False,
     "countdown_draws": False,
     "group_codes": False,
-<<<<<<< HEAD
     "other": ["n_has_infected", "newly_infected", "new_known_case"],
-=======
-    "other": ["n_has_infected", "newly_infected"],
     "channels": False,
->>>>>>> 49e615a4
 }
 
 
