--- conflicted
+++ resolved
@@ -18,10 +18,7 @@
     "demands_test",
     "allocated_test",
     "to_be_processed_test",
-<<<<<<< HEAD
-=======
     "newly_infected",
->>>>>>> 42d06528
     "newly_deceased",
     "new_known_case",
 ]
@@ -57,10 +54,7 @@
     "countdown_draws": False,
     "group_codes": False,
     "other": ["n_has_infected", "newly_infected", "new_known_case"],
-<<<<<<< HEAD
-=======
     "channels": False,
->>>>>>> 42d06528
 }
 
 
