--- conflicted
+++ resolved
@@ -57,20 +57,6 @@
         model_specific_contacts = validate_return_is_series_or_ndarray(
             model_specific_contacts, model_name, "contact_models", states.index
         )
-<<<<<<< HEAD
-=======
-        for policy in contact_policies.values():
-            if policy["affected_contact_model"] == model_name:
-                if policy["start"] <= date <= policy["end"]:
-                    if isinstance(policy["policy"], (float, int)):
-                        model_specific_contacts *= policy["policy"]
-                    else:
-                        model_specific_contacts = policy["policy"](
-                            states=states,
-                            contacts=model_specific_contacts,
-                            seed=next(seed),
-                        )
->>>>>>> 859768f6
 
         if model["is_recurrent"]:
             recurrent_contacts[model_name] = model_specific_contacts.astype(bool)
@@ -620,7 +606,6 @@
     return indexer
 
 
-<<<<<<< HEAD
 def post_process_contacts(recurrent_contacts, random_contacts, states, contact_models):
     """Post-process contacts.
 
@@ -649,10 +634,7 @@
     return recurrent_contacts, random_contacts
 
 
-@nb.njit
-=======
 @nb.njit  # pragma: no cover
->>>>>>> 859768f6
 def _sum_preserving_round(arr):
     """Round values in an array, preserving the sum as good as possible.
 
