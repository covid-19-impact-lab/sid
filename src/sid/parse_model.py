from collections.abc import Iterable
from typing import Any
from typing import Dict

import numpy as np
import pandas as pd
from sid.config import INITIAL_CONDITIONS


def parse_duration(duration):
    """Parse the user-defined duration.

    Args:
        duration (dict): Duration is a dictionary containing kwargs for
            :func:`pandas.date_range`.

    Returns:
        new_duration (dict): A dictionary containing start and end dates and an iterable
            of the same types.

    Examples:
        >>> parse_duration({"start": "2020-03-01", "end": "2020-03-10"})
        {'start': Timestamp('2020-03-01 00:00:00', freq='D'), 'end': ...

    """
    if duration is None:
        duration = {"start": "2020-01-27", "periods": 10}

    iterable = pd.date_range(**duration)

    internal_duration = {}
    internal_duration["start"] = iterable[0]
    internal_duration["end"] = iterable[-1]
    internal_duration["dates"] = iterable

    return internal_duration


def parse_share_known_cases(share_known_cases, duration, burn_in_periods):
<<<<<<< HEAD
    """Parse the share of known cases."""
=======
    """Parse the share of known cases.

    In case ``share_known_cases is None``, the multiplier is set to 0 which means no
    cases among all cases are known and receive a test.

    """
>>>>>>> 2db4b719
    extended_index = np.append(burn_in_periods, duration["dates"])

    if isinstance(share_known_cases, (float, int)):
        share_known_cases = pd.Series(index=extended_index, data=share_known_cases)

    elif isinstance(share_known_cases, pd.Series):
        if not duration["dates"].isin(share_known_cases.index).all():
            raise ValueError(
                "'share_known_cases' must be given for each date of the simulation "
                "period."
            )
        # Extend series with burn-in periods and if shares for burn-in periods do not
        # exist, backfill NaNs.
        share_known_cases = share_known_cases.reindex(extended_index).backfill()

    elif share_known_cases is None:
        share_known_cases = pd.Series(index=extended_index, data=0)

    else:
        raise ValueError(
            f"'share_known_cases' is {type(share_known_cases)}, but must be int, float "
            "or pd.Series."
        )

    return share_known_cases


def parse_initial_conditions(
    ic: Dict[str, Any], start_date_simulation: pd.Timestamp
) -> Dict[str, Any]:
    """Parse the initial conditions."""
    ic = {**INITIAL_CONDITIONS} if ic is None else {**INITIAL_CONDITIONS, **ic}

    if isinstance(ic["assort_by"], str):
        ic["assort_by"] = [ic["assort_by"]]

    if isinstance(ic["initial_infections"], pd.DataFrame):
        try:
            ic["initial_infections"].columns = pd.to_datetime(
                ic["initial_infections"].columns
            )
        except ValueError as e:
            raise ValueError(
                "The columns of 'initial_infections' must be convertible by "
                "pd.to_datetime."
            ) from e
        else:
            ic["burn_in_periods"] = ic["initial_infections"].columns.sort_values()

    if isinstance(ic["burn_in_periods"], int):
        if ic["burn_in_periods"] == 0:
            raise ValueError("'burn_in_periods' must be greater or equal than 1.")
        start = start_date_simulation - pd.Timedelta(ic["burn_in_periods"], unit="d")
        ic["burn_in_periods"] = pd.date_range(start, start_date_simulation)[:-1]

    elif isinstance(ic["burn_in_periods"], Iterable):
        n_burn_in_periods = len(ic["burn_in_periods"])
        start = start_date_simulation - pd.Timedelta(n_burn_in_periods, unit="d")
        expected = pd.date_range(start, start_date_simulation)[:-1]
        if not (ic["burn_in_periods"] == expected).all():
            raise ValueError(
                f"Expected 'burn_in_periods' {expected}, but got "
                f"{ic['burn_in_periods']} instead. This might happen because the "
                "pd.Dataframe passed as 'initial_infections' does not have dates as "
                "strings or pd.Timestamps for column names."
            )
    else:
        raise ValueError(
            f"'burn_in_periods' must be an integer or an iterable which is convertible "
            f"with pd.to_datetime, but got {ic['burn_in_periods']} instead."
        )

    return ic<|MERGE_RESOLUTION|>--- conflicted
+++ resolved
@@ -37,16 +37,12 @@
 
 
 def parse_share_known_cases(share_known_cases, duration, burn_in_periods):
-<<<<<<< HEAD
-    """Parse the share of known cases."""
-=======
     """Parse the share of known cases.
 
     In case ``share_known_cases is None``, the multiplier is set to 0 which means no
     cases among all cases are known and receive a test.
 
     """
->>>>>>> 2db4b719
     extended_index = np.append(burn_in_periods, duration["dates"])
 
     if isinstance(share_known_cases, (float, int)):
