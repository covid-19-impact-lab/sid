name: sid

channels:
  - conda-forge
  - defaults
  - opensourceeconomics

dependencies:

  - python=3.7
  - pip=19.0.3
  - pandas>=1.0
  - numpy
  - scipy
  - seaborn>=0.10
  - jupyterlab
  - nbsphinx
  - pdbpp
  - sphinx
  - xlrd
  - conda-build
  - anaconda-client
  - panel>=0.9.2
  - bokeh>=2.0
  - numba>=0.48.0
  - estimagic>=0.0.29
  - pytest
  - utilities>=0.2.6
<<<<<<< HEAD
  # for bokeh png export
  - selenium
  - geckodriver
  - firefox

=======
  - snakeviz
>>>>>>> 742a897e
  - pip:
    - black
    - blackcellmagic
    - pre-commit
    - yummy_sphinx_theme<|MERGE_RESOLUTION|>--- conflicted
+++ resolved
@@ -26,15 +26,12 @@
   - estimagic>=0.0.29
   - pytest
   - utilities>=0.2.6
-<<<<<<< HEAD
   # for bokeh png export
   - selenium
   - geckodriver
   - firefox
 
-=======
   - snakeviz
->>>>>>> 742a897e
   - pip:
     - black
     - blackcellmagic
