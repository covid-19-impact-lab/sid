import math
from contextlib import ExitStack as does_not_raise  # noqa: N813

import numpy as np
import pandas as pd
import pytest
from pandas.api.types import is_categorical_dtype
from resources import CONTACT_MODELS
from sid.config import INDEX_NAMES
from sid.simulate import _add_default_duration_to_models
from sid.simulate import _create_group_codes_and_info
from sid.simulate import _create_group_codes_names
from sid.simulate import _prepare_susceptibility_factor
from sid.simulate import _process_assort_bys
from sid.simulate import _process_initial_states
from sid.simulate import get_simulate_func
from sid.validation import validate_params


@pytest.mark.end_to_end
def test_simulate_a_simple_model(params, initial_states, tmp_path):
    simulate = get_simulate_func(
        params=params,
        initial_states=initial_states,
        contact_models=CONTACT_MODELS,
        saved_columns={"other": ["channel_infected_by_contact"]},
        path=tmp_path,
        seed=144,
    )

    result = simulate(params)

    time_series = result["time_series"].compute()
    last_states = result["last_states"].compute()

    for df in [time_series, last_states]:
        assert isinstance(df, pd.DataFrame)
        assert set(df["channel_infected_by_contact"].cat.categories) == {
            "not_infected_by_contact",
            "standard",
        }


@pytest.mark.end_to_end
def test_resume_a_simulation(params, initial_states, tmp_path):
    simulate = get_simulate_func(
        params=params,
        initial_states=initial_states,
        contact_models=CONTACT_MODELS,
        saved_columns={"other": ["channel_infected_by_contact"]},
        path=tmp_path,
        seed=144,
    )

    result = simulate(params)

    time_series = result["time_series"].compute()
    last_states = result["last_states"].compute()

    for df in [time_series, last_states]:
        assert isinstance(df, pd.DataFrame)
        assert set(df["channel_infected_by_contact"].cat.categories) == {
            "not_infected_by_contact",
            "standard",
        }

    resumed_simulate = get_simulate_func(
        params=params,
        initial_states=last_states,
        contact_models=CONTACT_MODELS,
        saved_columns={"other": ["channel_infected_by_contact"]},
        duration={"start": "2020-02-06", "periods": 5},
        path=tmp_path,
        seed=144,
    )

    resumed_result = resumed_simulate(params)

    resumed_time_series = resumed_result["time_series"].compute()
    resumed_last_states = resumed_result["last_states"].compute()

    for df in [resumed_time_series, resumed_last_states]:
        assert isinstance(df, pd.DataFrame)
        assert set(df["channel_infected_by_contact"].cat.categories) == {
            "not_infected_by_contact",
            "standard",
        }


@pytest.mark.unit
def test_check_assort_by_are_categoricals(initial_states):
    assort_bys = _process_assort_bys(CONTACT_MODELS)

    virus_strains = {"names": ["base_strain"], "factors": np.ones(1)}

    _ = _process_initial_states(initial_states, assort_bys, virus_strains)

    initial_states = initial_states.astype(str)
    processed = _process_initial_states(initial_states, assort_bys, virus_strains)
    for var in ["age_group", "region"]:
        assert is_categorical_dtype(processed[var].dtype)


@pytest.mark.unit
def test_prepare_params(params):
    index = pd.MultiIndex.from_tuples([("a", "b", np.nan)], names=INDEX_NAMES)
    s = pd.DataFrame(index=index, data={"value": 0, "note": None, "source": None})
    params = params.copy().append(s)

    with pytest.raises(ValueError, match="No NaNs allowed in the params index."):
        validate_params(params)


@pytest.mark.unit
@pytest.mark.parametrize("input_", [pd.Series(dtype="object"), (), 1, [], {}, set()])
def test_prepare_params_with_wrong_inputs(input_):
    with pytest.raises(ValueError, match="params must be a DataFrame."):
        validate_params(input_)


@pytest.mark.unit
def test_prepare_params_not_three_dimensional_multi_index(params):
    params = params.copy().reset_index(drop=True)

    with pytest.raises(ValueError, match="params must have the index levels"):
        validate_params(params)


@pytest.mark.unit
def test_prepare_params_no_duplicates_in_index(params):
    params = params.copy().append(params)

    with pytest.raises(ValueError, match="No duplicates in the params index allowed."):
        validate_params(params)


@pytest.mark.unit
def test_prepare_params_value_with_nan(params):
    params = params.copy()
    params["value"].iloc[0] = np.nan

    with pytest.raises(ValueError, match="The 'value' column of params must not"):
        validate_params(params)


@pytest.mark.unit
@pytest.mark.parametrize(
    "dicts, duration, expectation, expected",
    [
        (
            {"a": {}},
            {"start": "2020-01-01", "end": "2020-01-02"},
            does_not_raise(),
            {
                "a": {
                    "start": pd.Timestamp("2020-01-01"),
                    "end": pd.Timestamp("2020-01-02"),
                }
            },
        ),
        (
            {"a": {"start": None}},
            {"start": "2020-01-01", "end": "2020-01-02"},
            pytest.raises(ValueError, match="The start date"),
            None,
        ),
        (
            {"a": {"end": None}},
            {"start": "2020-01-01", "end": "2020-01-02"},
            pytest.raises(ValueError, match="The end date"),
            None,
        ),
        (
            {"a": {"end": "2019-12-31"}},
            {"start": "2020-01-01", "end": "2020-01-02"},
            pytest.raises(ValueError, match="The end date of model"),
            None,
        ),
    ],
)
def test_add_default_duration_to_models(dicts, duration, expectation, expected):
    with expectation:
        result = _add_default_duration_to_models(dicts, duration)
        assert result == expected


@pytest.mark.unit
@pytest.mark.parametrize(
    "contact_models, assort_bys, expectation, expected",
    [
        ({"a": {}}, {"a": ["id"]}, does_not_raise(), {"a": "group_codes_a"}),
        ({"b": {"is_factorized": True}}, {"b": ["id"]}, does_not_raise(), {"b": "id"}),
        (
            {"c": {"is_factorized": False}},
            {"c": ["id_1", "id_2"]},
            does_not_raise(),
            {"c": "group_codes_c"},
        ),
        (
            {"d": {"is_factorized": True}},
            {"d": ["id_1", "id_2"]},
            pytest.raises(ValueError, match="'is_factorized'"),
            None,
        ),
    ],
)
def test_create_group_codes_names(contact_models, assort_bys, expectation, expected):
    with expectation:
        result = _create_group_codes_names(contact_models, assort_bys)
        assert result == expected


@pytest.mark.integration
@pytest.mark.parametrize(
    "states, assort_bys, contact_models, expected_states, expected_group_codes_info",
    [
        pytest.param(
            pd.DataFrame({"a": [2, 4, 1, 3, -1]}, dtype="category"),
            {"cm": ["a"]},
            {"cm": {"assort_by": ["a"], "is_recurrent": False}},
            pd.DataFrame(
                {
                    "a": pd.Series([2, 4, 1, 3, -1]).astype("category"),
                    "group_codes_cm": np.int32([1, 3, 0, 2, -1]),
                }
            ),
            {"cm": {"name": "group_codes_cm", "groups": [1, 2, 3, 4]}},
            id="test with random model",
        ),
        pytest.param(
<<<<<<< HEAD
            pd.DataFrame({"b": [2, 4, 1, 3, -1]}, dtype="category"),
            {"cm": ["b"]},
            {"cm": {"assort_by": ["b"], "is_recurrent": True}},
=======
            pd.DataFrame({"a": [2, 4, 1, 3, -1]}, dtype="category"),
            {"cm": ["a"]},
            {"cm": {"assort_by": ["a"], "is_recurrent": True}},
>>>>>>> e608267f
            pd.DataFrame(
                {
                    "b": pd.Series([2, 4, 1, 3, -1]).astype("category"),
                    "group_codes_cm": np.int32([1, 3, 0, 2, -1]),
                }
            ),
            {"cm": {"name": "group_codes_cm", "groups": [1, 2, 3, 4]}},
            id="test with recurrent model",
        ),
        pytest.param(
            pd.DataFrame(
                {"c": [2, 4, 1, 3, -1], "d": [1, 1, 2, 2, 1]}, dtype="category"
            ),
            {"cm": ["c", "d"]},
            {"cm": {"assort_by": ["c", "d"], "is_recurrent": False}},
            pd.DataFrame(
                {
                    "c": pd.Series([2, 4, 1, 3, -1]).astype("category"),
                    "d": pd.Series([1, 1, 2, 2, 1]).astype("category"),
                    "group_codes_cm": np.int32([2, 4, 1, 3, 0]),
                }
            ),
            {
                "cm": {
                    "name": "group_codes_cm",
                    "groups": [(-1, 1), (1, 2), (2, 1), (3, 2), (4, 1)],
                }
            },
            id="test random model with multiple variables.",
        ),
        pytest.param(
<<<<<<< HEAD
            pd.DataFrame({"e": [2, 4, 1, 3, -1]}).astype("category"),
            {"cm": ["e"]},
            {"cm": {"assort_by": ["e"], "is_recurrent": True, "is_factorized": True}},
            pd.DataFrame({"e": np.int32([2, 4, 1, 3, -1])}).astype("category"),
            {"cm": {"name": "e", "groups": [1, 2, 3, 4]}},
=======
            pd.DataFrame({"a": [2, 4, 1, 3, -1]}),
            {"cm": ["a"]},
            {"cm": {"assort_by": ["a"], "is_recurrent": True, "is_factorized": True}},
            pd.DataFrame({"a": np.int32([2, 4, 1, 3, -1])}),
            {"cm": {"name": "a", "groups": [1, 2, 3, 4]}},
>>>>>>> e608267f
            id="test recurrent model with already factorized variable",
        ),
    ],
)
def test_create_group_codes_and_info(
    states, assort_bys, contact_models, expected_states, expected_group_codes_info
):
    states, group_codes_info = _create_group_codes_and_info(
        states, assort_bys, contact_models
    )
    assert states.equals(expected_states)
    for cm in group_codes_info:
        group_codes_info[cm]["groups"] = group_codes_info[cm]["groups"].tolist()
    assert group_codes_info == expected_group_codes_info


@pytest.mark.end_to_end
def test_skipping_factorization_of_assort_by_variable_works(
    tmp_path, initial_states, params
):
    """Test that it is possible to skip the factorization of assort_by variables."""
    contact_models = {
        "households": {
            "model": lambda states, params, seed: states["hh_id"] != -1,
            "is_recurrent": True,
            "assort_by": "hh_id",
            "is_factorized": True,
        }
    }

    initial_states["hh_id"] = pd.Series(
        np.repeat(np.arange(-1, math.ceil(len(initial_states) / 2)), 2)[
            : len(initial_states)
        ],
        dtype="category",
    )

    params.loc[("infection_prob", "households", "households"), "value"] = 0.1

    simulate = get_simulate_func(
        params=params,
        initial_states=initial_states,
        contact_models=contact_models,
        duration={"start": "2020-01-01", "periods": 2},
        saved_columns={"group_codes": True},
        path=tmp_path,
        seed=144,
    )

    result = simulate(params)

    time_series = result["time_series"].compute()
    last_states = result["last_states"].compute()

    assert "group_codes_households" not in time_series
    assert "group_codes_households" not in last_states


@pytest.mark.unit
@pytest.mark.parametrize(
    "model, states, expectation, expected",
    [
        (None, [0] * 100, does_not_raise(), np.ones(100)),
        (
            lambda *x: True,
            None,
            pytest.raises(ValueError, match="'susceptibility_factor_model"),
            None,
        ),
        (
            lambda *x: pd.Series([1]),
            [1, 1],
            pytest.raises(ValueError, match="The 'susceptibility_factor"),
            None,
        ),
        (lambda *x: pd.Series([1]), [1], does_not_raise(), [1]),
        (lambda *x: np.ones(1), [1], does_not_raise(), [1]),
        (lambda *x: np.array([1, 2]), [1, 1], does_not_raise(), [0.5, 1]),
    ],
)
def test_prepare_susceptibility_factor(model, states, expectation, expected):
    with expectation:
        result = _prepare_susceptibility_factor(model, states, None, 0)
        assert (result == expected).all()<|MERGE_RESOLUTION|>--- conflicted
+++ resolved
@@ -228,15 +228,9 @@
             id="test with random model",
         ),
         pytest.param(
-<<<<<<< HEAD
             pd.DataFrame({"b": [2, 4, 1, 3, -1]}, dtype="category"),
             {"cm": ["b"]},
             {"cm": {"assort_by": ["b"], "is_recurrent": True}},
-=======
-            pd.DataFrame({"a": [2, 4, 1, 3, -1]}, dtype="category"),
-            {"cm": ["a"]},
-            {"cm": {"assort_by": ["a"], "is_recurrent": True}},
->>>>>>> e608267f
             pd.DataFrame(
                 {
                     "b": pd.Series([2, 4, 1, 3, -1]).astype("category"),
@@ -268,19 +262,11 @@
             id="test random model with multiple variables.",
         ),
         pytest.param(
-<<<<<<< HEAD
             pd.DataFrame({"e": [2, 4, 1, 3, -1]}).astype("category"),
             {"cm": ["e"]},
             {"cm": {"assort_by": ["e"], "is_recurrent": True, "is_factorized": True}},
             pd.DataFrame({"e": np.int32([2, 4, 1, 3, -1])}).astype("category"),
             {"cm": {"name": "e", "groups": [1, 2, 3, 4]}},
-=======
-            pd.DataFrame({"a": [2, 4, 1, 3, -1]}),
-            {"cm": ["a"]},
-            {"cm": {"assort_by": ["a"], "is_recurrent": True, "is_factorized": True}},
-            pd.DataFrame({"a": np.int32([2, 4, 1, 3, -1])}),
-            {"cm": {"name": "a", "groups": [1, 2, 3, 4]}},
->>>>>>> e608267f
             id="test recurrent model with already factorized variable",
         ),
     ],
