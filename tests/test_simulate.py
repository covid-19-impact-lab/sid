--- conflicted
+++ resolved
@@ -10,24 +10,7 @@
 from sid.simulate import get_simulate_func
 
 
-<<<<<<< HEAD
-def meet_two(states, params):  # noqa: U100
-    return pd.Series(index=states.index, data=2)
-
-
-CONTACT_MODELS = {
-    "standard": {
-        "model": meet_two,
-        "assort_by": ["age_group", "region"],
-        "is_recurrent": False,
-    }
-}
-
-
 def test_simulate_a_simple_model(params, initial_states, tmp_path):
-=======
-def test_simple_run(params, initial_states, tmp_path):
->>>>>>> 8c0b10ab
     initial_infections = pd.Series(index=initial_states.index, data=False)
     initial_infections.iloc[:2] = True
 
