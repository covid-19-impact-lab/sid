--- conflicted
+++ resolved
@@ -10,14 +10,10 @@
 from sid.simulate import get_simulate_func
 
 
-<<<<<<< HEAD
-def test_simple_run(params, initial_states, tmp_path):
-=======
 def test_simulate_a_simple_model(params, initial_states, tmp_path):
     initial_infections = pd.Series(index=initial_states.index, data=False)
     initial_infections.iloc[:3] = True
 
->>>>>>> 49e615a4
     simulate = get_simulate_func(
         params,
         initial_states,
