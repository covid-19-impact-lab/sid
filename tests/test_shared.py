from contextlib import ExitStack as does_not_raise  # noqa: N813

import numpy as np
import pandas as pd
import pytest
from sid.shared import boolean_choice
from sid.shared import factorize_assortative_variables
from sid.shared import random_choice


NP_ARRAY_WITH_SINGLE_TUPLE = np.empty(1, dtype=object)
NP_ARRAY_WITH_SINGLE_TUPLE[0] = (0,)


@pytest.mark.unit
@pytest.mark.parametrize(
    ("assort_by", "expected_codes", "expected_uniques"),
    [
        (["age_group"], [1] * 7 + [0] * 8, ["Over 50", "Under 50"]),
        (
            ["age_group", "region"],
            [3, 4, 5, 3, 4, 5, 3, 1, 2, 0, 1, 2, 0, 1, 2],
            np.array(
                [
                    ("Over 50", "a"),
                    ("Over 50", "b"),
                    ("Over 50", "c"),
                    ("Under 50", "a"),
                    ("Under 50", "b"),
                    ("Under 50", "c"),
                ],
                dtype="U8, U8",
            ).astype(object),
        ),
        ([], np.zeros(15), NP_ARRAY_WITH_SINGLE_TUPLE),
    ],
)
def test_factorize_assortative_variables(
    initial_states, assort_by, expected_codes, expected_uniques
):
<<<<<<< HEAD
    codes, uniques = factorize_assortative_variables(initial_states, assort_by, None)
=======
    codes, uniques = factorize_assortative_variables(initial_states, assort_by)
>>>>>>> 0a0ebe35
    assert (codes == expected_codes).all()
    assert (uniques == expected_uniques).all()


@pytest.mark.unit
@pytest.mark.parametrize("x, expected", [(0, False), (1, True)])
def test_boolean_choice(x, expected):
    result = boolean_choice(x)
    assert result is expected


@pytest.mark.unit
@pytest.mark.parametrize(
    "choices, probs, seed, expectation, expected",
    [
        (3, [0, 0, 1], None, does_not_raise(), 2),
        ([0, 1, 2], [0, 1, 0], None, does_not_raise(), 1),
        (np.arange(3), [1, 0, 0], None, does_not_raise(), 0),
        (3, None, 0, does_not_raise(), 1),
        (3, pd.Series([1, 0, 0]), None, does_not_raise(), 0),
        (3, np.array([1, 0, 0]), None, does_not_raise(), 0),
        (
            3,
            [0.2, 0.2, 0.2],
            None,
            pytest.raises(ValueError, match="Probabilities do"),
            0,
        ),
        (np.arange(6).reshape(2, 3), None, 0, does_not_raise(), [1, 2]),
    ],
)
def test_random_choice(choices, probs, seed, expectation, expected):
    with expectation:
        np.random.seed(seed)
        result = random_choice(choices, probs)
        if np.isscalar(expected):
            assert result == expected
        else:
            assert (result == expected).all()<|MERGE_RESOLUTION|>--- conflicted
+++ resolved
@@ -38,11 +38,7 @@
 def test_factorize_assortative_variables(
     initial_states, assort_by, expected_codes, expected_uniques
 ):
-<<<<<<< HEAD
-    codes, uniques = factorize_assortative_variables(initial_states, assort_by, None)
-=======
     codes, uniques = factorize_assortative_variables(initial_states, assort_by)
->>>>>>> 0a0ebe35
     assert (codes == expected_codes).all()
     assert (uniques == expected_uniques).all()
 
