--- conflicted
+++ resolved
@@ -1,11 +1,7 @@
-<<<<<<< HEAD
-import numpy as np
-=======
 from contextlib import ExitStack as does_not_raise  # noqa: N813
 
 import numpy as np
 import pandas as pd
->>>>>>> 5c1698ab
 import pytest
 from sid.shared import boolean_choice
 from sid.shared import factorize_assortative_variables
@@ -39,20 +35,12 @@
         ([], np.zeros(15), NP_ARRAY_WITH_SINGLE_TUPLE),
     ],
 )
-<<<<<<< HEAD
 def test_factorize_assortative_variables(
     initial_states, assort_by, expected_codes, expected_uniques
 ):
     codes, uniques = factorize_assortative_variables(initial_states, assort_by, None)
     assert (codes == expected_codes).all()
     assert (uniques == expected_uniques).all()
-=======
-def test_factorize_assortative_variables(initial_states, assort_by, expected):
-    _, group_code_values = factorize_assortative_variables(
-        initial_states, assort_by, False
-    )
-
-    assert set(group_code_values) == set(expected)
 
 
 @pytest.mark.unit
@@ -89,5 +77,4 @@
         if np.isscalar(expected):
             assert result == expected
         else:
-            assert (result == expected).all()
->>>>>>> 5c1698ab
+            assert (result == expected).all()