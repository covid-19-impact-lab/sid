--- conflicted
+++ resolved
@@ -13,13 +13,6 @@
     }
     seed = itertools.count(0)
 
-<<<<<<< HEAD
-    demands_test = calculate_demand_for_tests(
-        initial_states, testing_demand_models, params, "2020-01-01", seed
-    )
-
-    assert (demands_test == ask_for_tests).all()
-=======
     demands_test, demands_test_reason = calculate_demand_for_tests(
         initial_states,
         testing_demand_models,
@@ -34,5 +27,4 @@
         demands_test_reason.eq("dummy_model").all()
         if ask_for_tests
         else demands_test_reason.eq("no_reason").all()
-    )
->>>>>>> 49e615a4
+    )