--- conflicted
+++ resolved
@@ -67,12 +67,9 @@
 [pytest]
 addopts = --doctest-modules --doctest-continue-on-failure
 doctest_optionflags = ELLIPSIS IGNORE_EXCEPTION_DETAIL
-<<<<<<< HEAD
 filterwarnings =
     ignore: the imp module is deprecated in favour of importlib
     ignore: Not specifying 'assort_by' significantly raises rumtime.
-=======
->>>>>>> 68553fd0
 junit_family = xunit2
 markers =
     wip: Tests that are work-in-progress.
