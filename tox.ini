--- conflicted
+++ resolved
@@ -15,12 +15,8 @@
 conda_deps =
     bokeh
     dask
-<<<<<<< HEAD
-    fastparquet
+    fastparquet <0.5
     hypothesis
-=======
-    fastparquet <0.5
->>>>>>> 34f0f679
     numba >=0.48
     numpy
     pandas >=1
